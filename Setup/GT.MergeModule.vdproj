--- conflicted
+++ resolved
@@ -1,327 +1,319 @@
-﻿"DeployProject"
-{
-"VSVersion" = "3:800"
-"ProjectType" = "8:{06A35CCD-C46D-44D5-987B-CF40FF872267}"
-"IsWebType" = "8:FALSE"
-"ProjectName" = "8:GT.MergeModule"
-"LanguageId" = "3:1033"
-"CodePage" = "3:1252"
-"UILanguageId" = "3:1033"
-"SccProjectName" = "8:"
-"SccLocalPath" = "8:"
-"SccAuxPath" = "8:"
-"SccProvider" = "8:"
-    "Hierarchy"
-    {
-        "Entry"
-        {
-        "MsmKey" = "8:_1563A8AE8C1F733DD883F2D270B13DA4"
-        "OwnerKey" = "8:_267A2449983C433CA6DA90A31761B764"
-        "MsmSig" = "8:_UNDEFINED"
-        }
-        "Entry"
-        {
-        "MsmKey" = "8:_1563A8AE8C1F733DD883F2D270B13DA4"
-        "OwnerKey" = "8:_B52FB3AE918649C08865AEED5E0966C8"
-        "MsmSig" = "8:_UNDEFINED"
-        }
-        "Entry"
-        {
-        "MsmKey" = "8:_267A2449983C433CA6DA90A31761B764"
-        "OwnerKey" = "8:_UNDEFINED"
-        "MsmSig" = "8:_UNDEFINED"
-        }
-        "Entry"
-        {
-        "MsmKey" = "8:_B52FB3AE918649C08865AEED5E0966C8"
-        "OwnerKey" = "8:_UNDEFINED"
-        "MsmSig" = "8:_UNDEFINED"
-        }
-        "Entry"
-        {
-        "MsmKey" = "8:_UNDEFINED"
-        "OwnerKey" = "8:_B52FB3AE918649C08865AEED5E0966C8"
-        "MsmSig" = "8:_UNDEFINED"
-        }
-        "Entry"
-        {
-        "MsmKey" = "8:_UNDEFINED"
-        "OwnerKey" = "8:_1563A8AE8C1F733DD883F2D270B13DA4"
-        "MsmSig" = "8:_UNDEFINED"
-        }
-        "Entry"
-        {
-        "MsmKey" = "8:_UNDEFINED"
-        "OwnerKey" = "8:_267A2449983C433CA6DA90A31761B764"
-        "MsmSig" = "8:_UNDEFINED"
-        }
-    }
-    "Configurations"
-    {
-        "Debug"
-        {
-        "DisplayName" = "8:Debug"
-        "IsDebugOnly" = "11:TRUE"
-        "IsReleaseOnly" = "11:FALSE"
-<<<<<<< HEAD
-        "OutputFilename" = "8:GT-2.1.0.msm"
-=======
-        "OutputFilename" = "8:GT-2.0.1.msm"
->>>>>>> d7da24cb
-        "PackageFilesAs" = "3:2"
-        "PackageFileSize" = "3:-2147483648"
-        "CabType" = "3:1"
-        "Compression" = "3:2"
-        "SignOutput" = "11:FALSE"
-        "CertificateFile" = "8:"
-        "PrivateKeyFile" = "8:"
-        "TimeStampServer" = "8:"
-        "InstallerBootstrapper" = "3:1"
-            "BootstrapperCfg:{63ACBE69-63AA-4F98-B2B6-99F9E24495F2}"
-            {
-            "Enabled" = "11:FALSE"
-            "PromptEnabled" = "11:TRUE"
-            "PrerequisitesLocation" = "2:1"
-            "Url" = "8:"
-            "ComponentsUrl" = "8:"
-                "Items"
-                {
-                    "{EDC2488A-8267-493A-A98E-7D9C3B36CDF3}:Microsoft.Net.Framework.3.5"
-                    {
-                    "Name" = "8:.NET Framework 3.5"
-                    "ProductCode" = "8:Microsoft.Net.Framework.3.5"
-                    }
-                    "{EDC2488A-8267-493A-A98E-7D9C3B36CDF3}:Microsoft.Windows.Installer.3.1"
-                    {
-                    "Name" = "8:Windows Installer 3.1"
-                    "ProductCode" = "8:Microsoft.Windows.Installer.3.1"
-                    }
-                }
-            }
-        }
-        "Release"
-        {
-        "DisplayName" = "8:Release"
-        "IsDebugOnly" = "11:FALSE"
-        "IsReleaseOnly" = "11:TRUE"
-        "OutputFilename" = "8:Release\\GTMergeModule.msm"
-        "PackageFilesAs" = "3:2"
-        "PackageFileSize" = "3:-2147483648"
-        "CabType" = "3:1"
-        "Compression" = "3:2"
-        "SignOutput" = "11:FALSE"
-        "CertificateFile" = "8:"
-        "PrivateKeyFile" = "8:"
-        "TimeStampServer" = "8:"
-        "InstallerBootstrapper" = "3:1"
-            "BootstrapperCfg:{63ACBE69-63AA-4F98-B2B6-99F9E24495F2}"
-            {
-            "Enabled" = "11:FALSE"
-            "PromptEnabled" = "11:TRUE"
-            "PrerequisitesLocation" = "2:1"
-            "Url" = "8:"
-            "ComponentsUrl" = "8:"
-                "Items"
-                {
-                    "{EDC2488A-8267-493A-A98E-7D9C3B36CDF3}:Microsoft.Net.Framework.3.5"
-                    {
-                    "Name" = "8:.NET Framework 3.5"
-                    "ProductCode" = "8:Microsoft.Net.Framework.3.5"
-                    }
-                    "{EDC2488A-8267-493A-A98E-7D9C3B36CDF3}:Microsoft.Windows.Installer.3.1"
-                    {
-                    "Name" = "8:Windows Installer 3.1"
-                    "ProductCode" = "8:Microsoft.Windows.Installer.3.1"
-                    }
-                }
-            }
-        }
-    }
-    "Deployable"
-    {
-        "CustomAction"
-        {
-        }
-        "DefaultFeature"
-        {
-        "Name" = "8:DefaultFeature"
-        "Title" = "8:"
-        "Description" = "8:"
-        }
-        "File"
-        {
-            "{9F6F8455-1EF1-4B85-886A-4223BCC8E7F7}:_1563A8AE8C1F733DD883F2D270B13DA4"
-            {
-            "AssemblyRegister" = "3:1"
-            "AssemblyIsInGAC" = "11:FALSE"
-            "AssemblyAsmDisplayName" = "8:GTBase, Version=2.0.1.32526, Culture=neutral, PublicKeyToken=6a4d186fa821c042, processorArchitecture=MSIL"
-                "ScatterAssemblies"
-                {
-                    "_1563A8AE8C1F733DD883F2D270B13DA4"
-                    {
-                    "Name" = "8:GTBase.dll"
-                    "Attributes" = "3:512"
-                    }
-                }
-            "SourcePath" = "8:GTBase.dll"
-            "TargetName" = "8:"
-            "Tag" = "8:"
-            "Folder" = "8:_34F27D0A044D4857A05958AF56E3CD13"
-            "Condition" = "8:"
-            "Transitive" = "11:FALSE"
-            "Vital" = "11:TRUE"
-            "ReadOnly" = "11:FALSE"
-            "Hidden" = "11:FALSE"
-            "System" = "11:FALSE"
-            "Permanent" = "11:FALSE"
-            "SharedLegacy" = "11:FALSE"
-            "PackageAs" = "3:1"
-            "Register" = "3:1"
-            "Exclude" = "11:FALSE"
-            "IsDependency" = "11:TRUE"
-            "IsolateTo" = "8:"
-            }
-        }
-        "FileType"
-        {
-        }
-        "Folder"
-        {
-            "{F4FE1E22-A4D2-4EE8-9259-29A1CE8BB2FF}:_34F27D0A044D4857A05958AF56E3CD13"
-            {
-            "DefaultLocation" = "8:[GAC]"
-            "DisplayName" = "8:Module Retargetable Folder"
-            "Description" = "8:"
-            "Name" = "8:Module Retargetable Folder"
-            "AlwaysCreate" = "11:FALSE"
-            "Condition" = "8:"
-            "Transitive" = "11:TRUE"
-            "Property" = "8:NEWRETARGETABLEPROPERTY1"
-                "Folders"
-                {
-                }
-            }
-        }
-        "Sequences"
-        {
-        }
-        "MergeModule"
-        {
-        }
-        "Module"
-        {
-        "ModuleSignature" = "8:MergeModule.21394EE09B314621B11A7E5F7181325C"
-<<<<<<< HEAD
-        "Version" = "8:2.1.0.0"
-=======
-        "Version" = "8:2.0.1.0"
->>>>>>> d7da24cb
-        "Title" = "8:GT.MergeModule"
-        "Subject" = "8:"
-        "Author" = "8:HCI Lab, University of Saskatchewan"
-        "Keywords" = "8:groupware, toolkits, client-server, prototyping"
-        "Comments" = "8:GT: The Groupware Toolkit"
-        "SearchPath" = "8:"
-        "UseSystemSearchPath" = "11:TRUE"
-        "TargetPlatform" = "3:0"
-        "PreBuildEvent" = "8:"
-        "PostBuildEvent" = "8:"
-        "RunPostBuildEvent" = "3:0"
-        }
-        "ProjectOutput"
-        {
-            "{5259A561-127C-4D43-A0A1-72F10C7B3BF8}:_267A2449983C433CA6DA90A31761B764"
-            {
-            "SourcePath" = "8:..\\GTServer\\GTServer\\obj\\Debug\\GTServer.dll"
-            "TargetName" = "8:"
-            "Tag" = "8:"
-            "Folder" = "8:_34F27D0A044D4857A05958AF56E3CD13"
-            "Condition" = "8:"
-            "Transitive" = "11:FALSE"
-            "Vital" = "11:TRUE"
-            "ReadOnly" = "11:FALSE"
-            "Hidden" = "11:FALSE"
-            "System" = "11:FALSE"
-            "Permanent" = "11:FALSE"
-            "SharedLegacy" = "11:FALSE"
-            "PackageAs" = "3:1"
-            "Register" = "3:1"
-            "Exclude" = "11:FALSE"
-            "IsDependency" = "11:FALSE"
-            "IsolateTo" = "8:"
-            "ProjectOutputGroupRegister" = "3:1"
-            "OutputConfiguration" = "8:"
-            "OutputGroupCanonicalName" = "8:Built"
-            "OutputProjectGuid" = "8:{709C5E40-E732-4196-A2F0-5B72206B7179}"
-            "ShowKeyOutput" = "11:FALSE"
-                "ExcludeFilters"
-                {
-                }
-            }
-            "{5259A561-127C-4D43-A0A1-72F10C7B3BF8}:_B52FB3AE918649C08865AEED5E0966C8"
-            {
-            "SourcePath" = "8:..\\GTClient\\GTClient\\obj\\Debug\\GTClient.dll"
-            "TargetName" = "8:"
-            "Tag" = "8:"
-            "Folder" = "8:_34F27D0A044D4857A05958AF56E3CD13"
-            "Condition" = "8:"
-            "Transitive" = "11:FALSE"
-            "Vital" = "11:TRUE"
-            "ReadOnly" = "11:FALSE"
-            "Hidden" = "11:FALSE"
-            "System" = "11:FALSE"
-            "Permanent" = "11:FALSE"
-            "SharedLegacy" = "11:FALSE"
-            "PackageAs" = "3:1"
-            "Register" = "3:1"
-            "Exclude" = "11:FALSE"
-            "IsDependency" = "11:FALSE"
-            "IsolateTo" = "8:"
-            "ProjectOutputGroupRegister" = "3:1"
-            "OutputConfiguration" = "8:"
-            "OutputGroupCanonicalName" = "8:Built"
-            "OutputProjectGuid" = "8:{621EB577-E34F-4833-A978-9DCA342D9F6C}"
-            "ShowKeyOutput" = "11:FALSE"
-                "ExcludeFilters"
-                {
-                }
-            }
-        }
-        "Registry"
-        {
-            "HKLM"
-            {
-                "Keys"
-                {
-                }
-            }
-            "HKCU"
-            {
-                "Keys"
-                {
-                }
-            }
-            "HKCR"
-            {
-                "Keys"
-                {
-                }
-            }
-            "HKU"
-            {
-                "Keys"
-                {
-                }
-            }
-            "HKPU"
-            {
-                "Keys"
-                {
-                }
-            }
-        }
-        "Shortcut"
-        {
-        }
-    }
-}
+﻿"DeployProject"
+{
+"VSVersion" = "3:800"
+"ProjectType" = "8:{06A35CCD-C46D-44D5-987B-CF40FF872267}"
+"IsWebType" = "8:FALSE"
+"ProjectName" = "8:GT.MergeModule"
+"LanguageId" = "3:1033"
+"CodePage" = "3:1252"
+"UILanguageId" = "3:1033"
+"SccProjectName" = "8:"
+"SccLocalPath" = "8:"
+"SccAuxPath" = "8:"
+"SccProvider" = "8:"
+    "Hierarchy"
+    {
+        "Entry"
+        {
+        "MsmKey" = "8:_1563A8AE8C1F733DD883F2D270B13DA4"
+        "OwnerKey" = "8:_267A2449983C433CA6DA90A31761B764"
+        "MsmSig" = "8:_UNDEFINED"
+        }
+        "Entry"
+        {
+        "MsmKey" = "8:_1563A8AE8C1F733DD883F2D270B13DA4"
+        "OwnerKey" = "8:_B52FB3AE918649C08865AEED5E0966C8"
+        "MsmSig" = "8:_UNDEFINED"
+        }
+        "Entry"
+        {
+        "MsmKey" = "8:_267A2449983C433CA6DA90A31761B764"
+        "OwnerKey" = "8:_UNDEFINED"
+        "MsmSig" = "8:_UNDEFINED"
+        }
+        "Entry"
+        {
+        "MsmKey" = "8:_B52FB3AE918649C08865AEED5E0966C8"
+        "OwnerKey" = "8:_UNDEFINED"
+        "MsmSig" = "8:_UNDEFINED"
+        }
+        "Entry"
+        {
+        "MsmKey" = "8:_UNDEFINED"
+        "OwnerKey" = "8:_B52FB3AE918649C08865AEED5E0966C8"
+        "MsmSig" = "8:_UNDEFINED"
+        }
+        "Entry"
+        {
+        "MsmKey" = "8:_UNDEFINED"
+        "OwnerKey" = "8:_1563A8AE8C1F733DD883F2D270B13DA4"
+        "MsmSig" = "8:_UNDEFINED"
+        }
+        "Entry"
+        {
+        "MsmKey" = "8:_UNDEFINED"
+        "OwnerKey" = "8:_267A2449983C433CA6DA90A31761B764"
+        "MsmSig" = "8:_UNDEFINED"
+        }
+    }
+    "Configurations"
+    {
+        "Debug"
+        {
+        "DisplayName" = "8:Debug"
+        "IsDebugOnly" = "11:TRUE"
+        "IsReleaseOnly" = "11:FALSE"
+        "OutputFilename" = "8:GT-2.0.1.msm"
+        "PackageFilesAs" = "3:2"
+        "PackageFileSize" = "3:-2147483648"
+        "CabType" = "3:1"
+        "Compression" = "3:2"
+        "SignOutput" = "11:FALSE"
+        "CertificateFile" = "8:"
+        "PrivateKeyFile" = "8:"
+        "TimeStampServer" = "8:"
+        "InstallerBootstrapper" = "3:1"
+            "BootstrapperCfg:{63ACBE69-63AA-4F98-B2B6-99F9E24495F2}"
+            {
+            "Enabled" = "11:FALSE"
+            "PromptEnabled" = "11:TRUE"
+            "PrerequisitesLocation" = "2:1"
+            "Url" = "8:"
+            "ComponentsUrl" = "8:"
+                "Items"
+                {
+                    "{EDC2488A-8267-493A-A98E-7D9C3B36CDF3}:Microsoft.Net.Framework.3.5"
+                    {
+                    "Name" = "8:.NET Framework 3.5"
+                    "ProductCode" = "8:Microsoft.Net.Framework.3.5"
+                    }
+                    "{EDC2488A-8267-493A-A98E-7D9C3B36CDF3}:Microsoft.Windows.Installer.3.1"
+                    {
+                    "Name" = "8:Windows Installer 3.1"
+                    "ProductCode" = "8:Microsoft.Windows.Installer.3.1"
+                    }
+                }
+            }
+        }
+        "Release"
+        {
+        "DisplayName" = "8:Release"
+        "IsDebugOnly" = "11:FALSE"
+        "IsReleaseOnly" = "11:TRUE"
+        "OutputFilename" = "8:Release\\GTMergeModule.msm"
+        "PackageFilesAs" = "3:2"
+        "PackageFileSize" = "3:-2147483648"
+        "CabType" = "3:1"
+        "Compression" = "3:2"
+        "SignOutput" = "11:FALSE"
+        "CertificateFile" = "8:"
+        "PrivateKeyFile" = "8:"
+        "TimeStampServer" = "8:"
+        "InstallerBootstrapper" = "3:1"
+            "BootstrapperCfg:{63ACBE69-63AA-4F98-B2B6-99F9E24495F2}"
+            {
+            "Enabled" = "11:FALSE"
+            "PromptEnabled" = "11:TRUE"
+            "PrerequisitesLocation" = "2:1"
+            "Url" = "8:"
+            "ComponentsUrl" = "8:"
+                "Items"
+                {
+                    "{EDC2488A-8267-493A-A98E-7D9C3B36CDF3}:Microsoft.Net.Framework.3.5"
+                    {
+                    "Name" = "8:.NET Framework 3.5"
+                    "ProductCode" = "8:Microsoft.Net.Framework.3.5"
+                    }
+                    "{EDC2488A-8267-493A-A98E-7D9C3B36CDF3}:Microsoft.Windows.Installer.3.1"
+                    {
+                    "Name" = "8:Windows Installer 3.1"
+                    "ProductCode" = "8:Microsoft.Windows.Installer.3.1"
+                    }
+                }
+            }
+        }
+    }
+    "Deployable"
+    {
+        "CustomAction"
+        {
+        }
+        "DefaultFeature"
+        {
+        "Name" = "8:DefaultFeature"
+        "Title" = "8:"
+        "Description" = "8:"
+        }
+        "File"
+        {
+            "{9F6F8455-1EF1-4B85-886A-4223BCC8E7F7}:_1563A8AE8C1F733DD883F2D270B13DA4"
+            {
+            "AssemblyRegister" = "3:1"
+            "AssemblyIsInGAC" = "11:FALSE"
+            "AssemblyAsmDisplayName" = "8:GTBase, Version=2.0.1.32526, Culture=neutral, PublicKeyToken=6a4d186fa821c042, processorArchitecture=MSIL"
+                "ScatterAssemblies"
+                {
+                    "_1563A8AE8C1F733DD883F2D270B13DA4"
+                    {
+                    "Name" = "8:GTBase.dll"
+                    "Attributes" = "3:512"
+                    }
+                }
+            "SourcePath" = "8:GTBase.dll"
+            "TargetName" = "8:"
+            "Tag" = "8:"
+            "Folder" = "8:_34F27D0A044D4857A05958AF56E3CD13"
+            "Condition" = "8:"
+            "Transitive" = "11:FALSE"
+            "Vital" = "11:TRUE"
+            "ReadOnly" = "11:FALSE"
+            "Hidden" = "11:FALSE"
+            "System" = "11:FALSE"
+            "Permanent" = "11:FALSE"
+            "SharedLegacy" = "11:FALSE"
+            "PackageAs" = "3:1"
+            "Register" = "3:1"
+            "Exclude" = "11:FALSE"
+            "IsDependency" = "11:TRUE"
+            "IsolateTo" = "8:"
+            }
+        }
+        "FileType"
+        {
+        }
+        "Folder"
+        {
+            "{F4FE1E22-A4D2-4EE8-9259-29A1CE8BB2FF}:_34F27D0A044D4857A05958AF56E3CD13"
+            {
+            "DefaultLocation" = "8:[GAC]"
+            "DisplayName" = "8:Module Retargetable Folder"
+            "Description" = "8:"
+            "Name" = "8:Module Retargetable Folder"
+            "AlwaysCreate" = "11:FALSE"
+            "Condition" = "8:"
+            "Transitive" = "11:TRUE"
+            "Property" = "8:NEWRETARGETABLEPROPERTY1"
+                "Folders"
+                {
+                }
+            }
+        }
+        "Sequences"
+        {
+        }
+        "MergeModule"
+        {
+        }
+        "Module"
+        {
+        "ModuleSignature" = "8:MergeModule.21394EE09B314621B11A7E5F7181325C"
+        "Version" = "8:2.0.1.0"
+        "Title" = "8:GT.MergeModule"
+        "Subject" = "8:"
+        "Author" = "8:HCI Lab, University of Saskatchewan"
+        "Keywords" = "8:groupware, toolkits, client-server, prototyping"
+        "Comments" = "8:GT: The Groupware Toolkit"
+        "SearchPath" = "8:"
+        "UseSystemSearchPath" = "11:TRUE"
+        "TargetPlatform" = "3:0"
+        "PreBuildEvent" = "8:"
+        "PostBuildEvent" = "8:"
+        "RunPostBuildEvent" = "3:0"
+        }
+        "ProjectOutput"
+        {
+            "{5259A561-127C-4D43-A0A1-72F10C7B3BF8}:_267A2449983C433CA6DA90A31761B764"
+            {
+            "SourcePath" = "8:..\\GTServer\\GTServer\\obj\\Debug\\GTServer.dll"
+            "TargetName" = "8:"
+            "Tag" = "8:"
+            "Folder" = "8:_34F27D0A044D4857A05958AF56E3CD13"
+            "Condition" = "8:"
+            "Transitive" = "11:FALSE"
+            "Vital" = "11:TRUE"
+            "ReadOnly" = "11:FALSE"
+            "Hidden" = "11:FALSE"
+            "System" = "11:FALSE"
+            "Permanent" = "11:FALSE"
+            "SharedLegacy" = "11:FALSE"
+            "PackageAs" = "3:1"
+            "Register" = "3:1"
+            "Exclude" = "11:FALSE"
+            "IsDependency" = "11:FALSE"
+            "IsolateTo" = "8:"
+            "ProjectOutputGroupRegister" = "3:1"
+            "OutputConfiguration" = "8:"
+            "OutputGroupCanonicalName" = "8:Built"
+            "OutputProjectGuid" = "8:{709C5E40-E732-4196-A2F0-5B72206B7179}"
+            "ShowKeyOutput" = "11:FALSE"
+                "ExcludeFilters"
+                {
+                }
+            }
+            "{5259A561-127C-4D43-A0A1-72F10C7B3BF8}:_B52FB3AE918649C08865AEED5E0966C8"
+            {
+            "SourcePath" = "8:..\\GTClient\\GTClient\\obj\\Debug\\GTClient.dll"
+            "TargetName" = "8:"
+            "Tag" = "8:"
+            "Folder" = "8:_34F27D0A044D4857A05958AF56E3CD13"
+            "Condition" = "8:"
+            "Transitive" = "11:FALSE"
+            "Vital" = "11:TRUE"
+            "ReadOnly" = "11:FALSE"
+            "Hidden" = "11:FALSE"
+            "System" = "11:FALSE"
+            "Permanent" = "11:FALSE"
+            "SharedLegacy" = "11:FALSE"
+            "PackageAs" = "3:1"
+            "Register" = "3:1"
+            "Exclude" = "11:FALSE"
+            "IsDependency" = "11:FALSE"
+            "IsolateTo" = "8:"
+            "ProjectOutputGroupRegister" = "3:1"
+            "OutputConfiguration" = "8:"
+            "OutputGroupCanonicalName" = "8:Built"
+            "OutputProjectGuid" = "8:{621EB577-E34F-4833-A978-9DCA342D9F6C}"
+            "ShowKeyOutput" = "11:FALSE"
+                "ExcludeFilters"
+                {
+                }
+            }
+        }
+        "Registry"
+        {
+            "HKLM"
+            {
+                "Keys"
+                {
+                }
+            }
+            "HKCU"
+            {
+                "Keys"
+                {
+                }
+            }
+            "HKCR"
+            {
+                "Keys"
+                {
+                }
+            }
+            "HKU"
+            {
+                "Keys"
+                {
+                }
+            }
+            "HKPU"
+            {
+                "Keys"
+                {
+                }
+            }
+        }
+        "Shortcut"
+        {
+        }
+    }
+}