--- conflicted
+++ resolved
@@ -1,2493 +1,2472 @@
-﻿"DeployProject"
-{
-"VSVersion" = "3:800"
-"ProjectType" = "8:{978C614F-708E-4E1A-B201-565925725DBA}"
-"IsWebType" = "8:FALSE"
-"ProjectName" = "8:GT.Setup"
-"LanguageId" = "3:1033"
-"CodePage" = "3:1252"
-"UILanguageId" = "3:1033"
-"SccProjectName" = "8:"
-"SccLocalPath" = "8:"
-"SccAuxPath" = "8:"
-"SccProvider" = "8:"
-    "Hierarchy"
-    {
-        "Entry"
-        {
-        "MsmKey" = "8:_004B90FF037A451298F444A350444A39"
-        "OwnerKey" = "8:_UNDEFINED"
-        "MsmSig" = "8:_UNDEFINED"
-        }
-        "Entry"
-        {
-        "MsmKey" = "8:_1C3B1D9920334965A24C75F772F1DE77"
-        "OwnerKey" = "8:_UNDEFINED"
-        "MsmSig" = "8:_UNDEFINED"
-        }
-        "Entry"
-        {
-        "MsmKey" = "8:_2FB0F89BC1A65C9CD310AFD1446EE844"
-        "OwnerKey" = "8:_004B90FF037A451298F444A350444A39"
-        "MsmSig" = "8:_UNDEFINED"
-        }
-        "Entry"
-        {
-        "MsmKey" = "8:_2FB0F89BC1A65C9CD310AFD1446EE844"
-        "OwnerKey" = "8:_E4C2D9E1D424442CB1AE9B4C92A79BF5"
-        "MsmSig" = "8:_UNDEFINED"
-        }
-        "Entry"
-        {
-        "MsmKey" = "8:_2FB0F89BC1A65C9CD310AFD1446EE844"
-        "OwnerKey" = "8:_AF4DCA9B5CEEF32A56937423B2FE0490"
-        "MsmSig" = "8:_UNDEFINED"
-        }
-        "Entry"
-        {
-        "MsmKey" = "8:_2FB0F89BC1A65C9CD310AFD1446EE844"
-        "OwnerKey" = "8:_DE0CB8853FE74E3A95131A51A19059E6"
-        "MsmSig" = "8:_UNDEFINED"
-        }
-        "Entry"
-        {
-        "MsmKey" = "8:_2FB0F89BC1A65C9CD310AFD1446EE844"
-        "OwnerKey" = "8:_C11F2B9C0FA4433980C85CE89CDE7F10"
-        "MsmSig" = "8:_UNDEFINED"
-        }
-        "Entry"
-        {
-        "MsmKey" = "8:_2FB0F89BC1A65C9CD310AFD1446EE844"
-        "OwnerKey" = "8:_7481C6923BF24876AE989D82BDE40309"
-        "MsmSig" = "8:_UNDEFINED"
-        }
-        "Entry"
-        {
-        "MsmKey" = "8:_2FB0F89BC1A65C9CD310AFD1446EE844"
-        "OwnerKey" = "8:_D7DAF1248ED874E9B6BD26E8AF183CD2"
-        "MsmSig" = "8:_UNDEFINED"
-        }
-        "Entry"
-        {
-        "MsmKey" = "8:_2FFC7E6800504BDBA0BBC100C1392718"
-        "OwnerKey" = "8:_UNDEFINED"
-        "MsmSig" = "8:_UNDEFINED"
-        }
-        "Entry"
-        {
-        "MsmKey" = "8:_5115CD0D881948A3A2CDE2F615D0FD58"
-        "OwnerKey" = "8:_UNDEFINED"
-        "MsmSig" = "8:_UNDEFINED"
-        }
-        "Entry"
-        {
-        "MsmKey" = "8:_57AD2B2FA5524F09AB863145B78299D5"
-        "OwnerKey" = "8:_UNDEFINED"
-        "MsmSig" = "8:_UNDEFINED"
-        }
-        "Entry"
-        {
-        "MsmKey" = "8:_61497E2A0C854C649A74D8F62B2A498C"
-        "OwnerKey" = "8:_UNDEFINED"
-        "MsmSig" = "8:_UNDEFINED"
-        }
-        "Entry"
-        {
-        "MsmKey" = "8:_7481C6923BF24876AE989D82BDE40309"
-        "OwnerKey" = "8:_UNDEFINED"
-        "MsmSig" = "8:_UNDEFINED"
-        }
-        "Entry"
-        {
-        "MsmKey" = "8:_7802C82BDB21B592A50F9E33222914FE"
-        "OwnerKey" = "8:_A56587BD6A604EF3A9C27D0C4F739B58"
-        "MsmSig" = "8:_UNDEFINED"
-        }
-        "Entry"
-        {
-        "MsmKey" = "8:_7802C82BDB21B592A50F9E33222914FE"
-        "OwnerKey" = "8:_D6A8B311696C4ECF8B0A6C3FF68529BB"
-        "MsmSig" = "8:_UNDEFINED"
-        }
-        "Entry"
-        {
-        "MsmKey" = "8:_A56587BD6A604EF3A9C27D0C4F739B58"
-        "OwnerKey" = "8:_UNDEFINED"
-        "MsmSig" = "8:_UNDEFINED"
-        }
-        "Entry"
-        {
-        "MsmKey" = "8:_A9606D69A5D7483B9AE27687599E4970"
-        "OwnerKey" = "8:_UNDEFINED"
-        "MsmSig" = "8:_UNDEFINED"
-        }
-        "Entry"
-        {
-        "MsmKey" = "8:_AF4DCA9B5CEEF32A56937423B2FE0490"
-        "OwnerKey" = "8:_DE0CB8853FE74E3A95131A51A19059E6"
-        "MsmSig" = "8:_UNDEFINED"
-        }
-        "Entry"
-        {
-        "MsmKey" = "8:_C11F2B9C0FA4433980C85CE89CDE7F10"
-        "OwnerKey" = "8:_UNDEFINED"
-        "MsmSig" = "8:_UNDEFINED"
-        }
-        "Entry"
-        {
-        "MsmKey" = "8:_D6A8B311696C4ECF8B0A6C3FF68529BB"
-        "OwnerKey" = "8:_UNDEFINED"
-        "MsmSig" = "8:_UNDEFINED"
-        }
-        "Entry"
-        {
-        "MsmKey" = "8:_D7DAF1248ED874E9B6BD26E8AF183CD2"
-        "OwnerKey" = "8:_004B90FF037A451298F444A350444A39"
-        "MsmSig" = "8:_UNDEFINED"
-        }
-        "Entry"
-        {
-        "MsmKey" = "8:_D7DAF1248ED874E9B6BD26E8AF183CD2"
-        "OwnerKey" = "8:_E4C2D9E1D424442CB1AE9B4C92A79BF5"
-        "MsmSig" = "8:_UNDEFINED"
-        }
-        "Entry"
-        {
-        "MsmKey" = "8:_D7DAF1248ED874E9B6BD26E8AF183CD2"
-        "OwnerKey" = "8:_C11F2B9C0FA4433980C85CE89CDE7F10"
-        "MsmSig" = "8:_UNDEFINED"
-        }
-        "Entry"
-        {
-        "MsmKey" = "8:_D7DAF1248ED874E9B6BD26E8AF183CD2"
-        "OwnerKey" = "8:_7481C6923BF24876AE989D82BDE40309"
-        "MsmSig" = "8:_UNDEFINED"
-        }
-        "Entry"
-        {
-        "MsmKey" = "8:_DE0CB8853FE74E3A95131A51A19059E6"
-        "OwnerKey" = "8:_UNDEFINED"
-        "MsmSig" = "8:_UNDEFINED"
-        }
-        "Entry"
-        {
-        "MsmKey" = "8:_E4C2D9E1D424442CB1AE9B4C92A79BF5"
-        "OwnerKey" = "8:_UNDEFINED"
-        "MsmSig" = "8:_UNDEFINED"
-        }
-        "Entry"
-        {
-        "MsmKey" = "8:_UNDEFINED"
-        "OwnerKey" = "8:_AF4DCA9B5CEEF32A56937423B2FE0490"
-        "MsmSig" = "8:_UNDEFINED"
-        }
-        "Entry"
-        {
-        "MsmKey" = "8:_UNDEFINED"
-        "OwnerKey" = "8:_E4C2D9E1D424442CB1AE9B4C92A79BF5"
-        "MsmSig" = "8:_UNDEFINED"
-        }
-        "Entry"
-        {
-        "MsmKey" = "8:_UNDEFINED"
-        "OwnerKey" = "8:_DE0CB8853FE74E3A95131A51A19059E6"
-        "MsmSig" = "8:_UNDEFINED"
-        }
-        "Entry"
-        {
-        "MsmKey" = "8:_UNDEFINED"
-        "OwnerKey" = "8:_C11F2B9C0FA4433980C85CE89CDE7F10"
-        "MsmSig" = "8:_UNDEFINED"
-        }
-        "Entry"
-        {
-        "MsmKey" = "8:_UNDEFINED"
-        "OwnerKey" = "8:_7481C6923BF24876AE989D82BDE40309"
-        "MsmSig" = "8:_UNDEFINED"
-        }
-        "Entry"
-        {
-        "MsmKey" = "8:_UNDEFINED"
-        "OwnerKey" = "8:_D7DAF1248ED874E9B6BD26E8AF183CD2"
-        "MsmSig" = "8:_UNDEFINED"
-        }
-        "Entry"
-        {
-        "MsmKey" = "8:_UNDEFINED"
-        "OwnerKey" = "8:_2FB0F89BC1A65C9CD310AFD1446EE844"
-        "MsmSig" = "8:_UNDEFINED"
-        }
-        "Entry"
-        {
-        "MsmKey" = "8:_UNDEFINED"
-        "OwnerKey" = "8:_004B90FF037A451298F444A350444A39"
-        "MsmSig" = "8:_UNDEFINED"
-        }
-    }
-    "Configurations"
-    {
-        "Debug"
-        {
-        "DisplayName" = "8:Debug"
-        "IsDebugOnly" = "11:TRUE"
-        "IsReleaseOnly" = "11:FALSE"
-<<<<<<< HEAD
-        "OutputFilename" = "8:GT-2.1.0.msi"
-=======
-        "OutputFilename" = "8:GT-2.0.1.msi"
->>>>>>> d7da24cb
-        "PackageFilesAs" = "3:2"
-        "PackageFileSize" = "3:-2147483648"
-        "CabType" = "3:1"
-        "Compression" = "3:2"
-        "SignOutput" = "11:FALSE"
-        "CertificateFile" = "8:"
-        "PrivateKeyFile" = "8:"
-        "TimeStampServer" = "8:"
-        "InstallerBootstrapper" = "3:2"
-            "BootstrapperCfg:{63ACBE69-63AA-4F98-B2B6-99F9E24495F2}"
-            {
-            "Enabled" = "11:TRUE"
-            "PromptEnabled" = "11:TRUE"
-            "PrerequisitesLocation" = "2:1"
-            "Url" = "8:"
-            "ComponentsUrl" = "8:"
-                "Items"
-                {
-                    "{EDC2488A-8267-493A-A98E-7D9C3B36CDF3}:Microsoft.Net.Framework.3.5"
-                    {
-                    "Name" = "8:.NET Framework 3.5"
-                    "ProductCode" = "8:Microsoft.Net.Framework.3.5"
-                    }
-                    "{EDC2488A-8267-493A-A98E-7D9C3B36CDF3}:Microsoft.Windows.Installer.3.1"
-                    {
-                    "Name" = "8:Windows Installer 3.1"
-                    "ProductCode" = "8:Microsoft.Windows.Installer.3.1"
-                    }
-                }
-            }
-        }
-        "Release"
-        {
-        "DisplayName" = "8:Release"
-        "IsDebugOnly" = "11:FALSE"
-        "IsReleaseOnly" = "11:TRUE"
-        "OutputFilename" = "8:Release\\GT.Setup.msi"
-        "PackageFilesAs" = "3:2"
-        "PackageFileSize" = "3:-2147483648"
-        "CabType" = "3:1"
-        "Compression" = "3:2"
-        "SignOutput" = "11:FALSE"
-        "CertificateFile" = "8:"
-        "PrivateKeyFile" = "8:"
-        "TimeStampServer" = "8:"
-        "InstallerBootstrapper" = "3:2"
-            "BootstrapperCfg:{63ACBE69-63AA-4F98-B2B6-99F9E24495F2}"
-            {
-            "Enabled" = "11:TRUE"
-            "PromptEnabled" = "11:TRUE"
-            "PrerequisitesLocation" = "2:1"
-            "Url" = "8:"
-            "ComponentsUrl" = "8:"
-                "Items"
-                {
-                    "{EDC2488A-8267-493A-A98E-7D9C3B36CDF3}:Microsoft.Net.Framework.3.5"
-                    {
-                    "Name" = "8:.NET Framework 3.5"
-                    "ProductCode" = "8:Microsoft.Net.Framework.3.5"
-                    }
-                    "{EDC2488A-8267-493A-A98E-7D9C3B36CDF3}:Microsoft.Windows.Installer.3.1"
-                    {
-                    "Name" = "8:Windows Installer 3.1"
-                    "ProductCode" = "8:Microsoft.Windows.Installer.3.1"
-                    }
-                }
-            }
-        }
-    }
-    "Deployable"
-    {
-        "CustomAction"
-        {
-        }
-        "DefaultFeature"
-        {
-        "Name" = "8:DefaultFeature"
-        "Title" = "8:"
-        "Description" = "8:"
-        }
-        "ExternalPersistence"
-        {
-            "LaunchCondition"
-            {
-                "{A06ECF26-33A3-4562-8140-9B0E340D4F24}:_ECB82B9B24254EC2BAAB6EA6A73A71FE"
-                {
-                "Name" = "8:.NET Framework"
-                "Message" = "8:[VSDNETMSG]"
-                "Version" = "8:3.5.21022"
-                "AllowLaterVersions" = "11:FALSE"
-                "InstallUrl" = "8:http://go.microsoft.com/fwlink/?LinkId=76617"
-                }
-            }
-        }
-        "File"
-        {
-            "{1FB2D0AE-D3B9-43D4-B9DD-F88EC61E35DE}:_1C3B1D9920334965A24C75F772F1DE77"
-            {
-            "SourcePath" = "8:..\\NEWS.txt"
-            "TargetName" = "8:NEWS.txt"
-            "Tag" = "8:"
-            "Folder" = "8:_0458607A7A714D0FB9693B371225D9F3"
-            "Condition" = "8:"
-            "Transitive" = "11:FALSE"
-            "Vital" = "11:TRUE"
-            "ReadOnly" = "11:FALSE"
-            "Hidden" = "11:FALSE"
-            "System" = "11:FALSE"
-            "Permanent" = "11:FALSE"
-            "SharedLegacy" = "11:FALSE"
-            "PackageAs" = "3:1"
-            "Register" = "3:1"
-            "Exclude" = "11:FALSE"
-            "IsDependency" = "11:FALSE"
-            "IsolateTo" = "8:"
-            }
-            "{9F6F8455-1EF1-4B85-886A-4223BCC8E7F7}:_2FB0F89BC1A65C9CD310AFD1446EE844"
-            {
-            "AssemblyRegister" = "3:1"
-            "AssemblyIsInGAC" = "11:FALSE"
-            "AssemblyAsmDisplayName" = "8:GTBase, Version=2.0.1.32526, Culture=neutral, PublicKeyToken=6a4d186fa821c042, processorArchitecture=MSIL"
-                "ScatterAssemblies"
-                {
-                    "_2FB0F89BC1A65C9CD310AFD1446EE844"
-                    {
-                    "Name" = "8:GTBase.dll"
-                    "Attributes" = "3:512"
-                    }
-                }
-            "SourcePath" = "8:GTBase.dll"
-            "TargetName" = "8:"
-            "Tag" = "8:"
-            "Folder" = "8:_7F06D54943144AD98CABD614806EB300"
-            "Condition" = "8:"
-            "Transitive" = "11:FALSE"
-            "Vital" = "11:TRUE"
-            "ReadOnly" = "11:FALSE"
-            "Hidden" = "11:FALSE"
-            "System" = "11:FALSE"
-            "Permanent" = "11:FALSE"
-            "SharedLegacy" = "11:FALSE"
-            "PackageAs" = "3:1"
-            "Register" = "3:1"
-            "Exclude" = "11:FALSE"
-            "IsDependency" = "11:TRUE"
-            "IsolateTo" = "8:"
-            }
-            "{1FB2D0AE-D3B9-43D4-B9DD-F88EC61E35DE}:_2FFC7E6800504BDBA0BBC100C1392718"
-            {
-            "SourcePath" = "8:GT-2.0.1.msm"
-            "TargetName" = "8:GT-2.0.1.msm"
-            "Tag" = "8:"
-            "Folder" = "8:_D6711150C2A644659668EBAA6A4F9DEB"
-            "Condition" = "8:"
-            "Transitive" = "11:FALSE"
-            "Vital" = "11:TRUE"
-            "ReadOnly" = "11:FALSE"
-            "Hidden" = "11:FALSE"
-            "System" = "11:FALSE"
-            "Permanent" = "11:FALSE"
-            "SharedLegacy" = "11:FALSE"
-            "PackageAs" = "3:1"
-            "Register" = "3:1"
-            "Exclude" = "11:FALSE"
-            "IsDependency" = "11:FALSE"
-            "IsolateTo" = "8:"
-            }
-            "{1FB2D0AE-D3B9-43D4-B9DD-F88EC61E35DE}:_5115CD0D881948A3A2CDE2F615D0FD58"
-            {
-            "SourcePath" = "8:..\\README.html"
-            "TargetName" = "8:README.html"
-            "Tag" = "8:"
-            "Folder" = "8:_0458607A7A714D0FB9693B371225D9F3"
-            "Condition" = "8:"
-            "Transitive" = "11:FALSE"
-            "Vital" = "11:TRUE"
-            "ReadOnly" = "11:FALSE"
-            "Hidden" = "11:FALSE"
-            "System" = "11:FALSE"
-            "Permanent" = "11:FALSE"
-            "SharedLegacy" = "11:FALSE"
-            "PackageAs" = "3:1"
-            "Register" = "3:1"
-            "Exclude" = "11:FALSE"
-            "IsDependency" = "11:FALSE"
-            "IsolateTo" = "8:"
-            }
-            "{1FB2D0AE-D3B9-43D4-B9DD-F88EC61E35DE}:_57AD2B2FA5524F09AB863145B78299D5"
-            {
-            "SourcePath" = "8:..\\PORTING.txt"
-            "TargetName" = "8:PORTING.txt"
-            "Tag" = "8:"
-            "Folder" = "8:_0458607A7A714D0FB9693B371225D9F3"
-            "Condition" = "8:"
-            "Transitive" = "11:FALSE"
-            "Vital" = "11:TRUE"
-            "ReadOnly" = "11:FALSE"
-            "Hidden" = "11:FALSE"
-            "System" = "11:FALSE"
-            "Permanent" = "11:FALSE"
-            "SharedLegacy" = "11:FALSE"
-            "PackageAs" = "3:1"
-            "Register" = "3:1"
-            "Exclude" = "11:FALSE"
-            "IsDependency" = "11:FALSE"
-            "IsolateTo" = "8:"
-            }
-            "{1FB2D0AE-D3B9-43D4-B9DD-F88EC61E35DE}:_7802C82BDB21B592A50F9E33222914FE"
-            {
-            "SourcePath" = "8:GTBase.xml"
-            "TargetName" = "8:GTBase.xml"
-            "Tag" = "8:"
-            "Folder" = "8:_645EDADA806045B6BEF2E8888E44A695"
-            "Condition" = "8:"
-            "Transitive" = "11:FALSE"
-            "Vital" = "11:TRUE"
-            "ReadOnly" = "11:FALSE"
-            "Hidden" = "11:FALSE"
-            "System" = "11:FALSE"
-            "Permanent" = "11:FALSE"
-            "SharedLegacy" = "11:FALSE"
-            "PackageAs" = "3:1"
-            "Register" = "3:1"
-            "Exclude" = "11:FALSE"
-            "IsDependency" = "11:TRUE"
-            "IsolateTo" = "8:"
-            }
-            "{9F6F8455-1EF1-4B85-886A-4223BCC8E7F7}:_AF4DCA9B5CEEF32A56937423B2FE0490"
-            {
-            "AssemblyRegister" = "3:1"
-            "AssemblyIsInGAC" = "11:FALSE"
-            "AssemblyAsmDisplayName" = "8:GTServer, Version=2.0.1.32527, Culture=neutral, PublicKeyToken=8c21b7813f658ae0, processorArchitecture=MSIL"
-                "ScatterAssemblies"
-                {
-                    "_AF4DCA9B5CEEF32A56937423B2FE0490"
-                    {
-                    "Name" = "8:GTServer.dll"
-                    "Attributes" = "3:512"
-                    }
-                }
-            "SourcePath" = "8:GTServer.dll"
-            "TargetName" = "8:"
-            "Tag" = "8:"
-            "Folder" = "8:_5E5219A2A82C4A4685944FEFC8DA1E82"
-            "Condition" = "8:"
-            "Transitive" = "11:FALSE"
-            "Vital" = "11:TRUE"
-            "ReadOnly" = "11:FALSE"
-            "Hidden" = "11:FALSE"
-            "System" = "11:FALSE"
-            "Permanent" = "11:FALSE"
-            "SharedLegacy" = "11:FALSE"
-            "PackageAs" = "3:1"
-            "Register" = "3:1"
-            "Exclude" = "11:FALSE"
-            "IsDependency" = "11:TRUE"
-            "IsolateTo" = "8:"
-            }
-            "{9F6F8455-1EF1-4B85-886A-4223BCC8E7F7}:_D7DAF1248ED874E9B6BD26E8AF183CD2"
-            {
-            "AssemblyRegister" = "3:1"
-            "AssemblyIsInGAC" = "11:FALSE"
-            "AssemblyAsmDisplayName" = "8:GTClient, Version=2.0.1.32528, Culture=neutral, PublicKeyToken=8d64d07e2854ff42, processorArchitecture=MSIL"
-                "ScatterAssemblies"
-                {
-                    "_D7DAF1248ED874E9B6BD26E8AF183CD2"
-                    {
-                    "Name" = "8:GTClient.dll"
-                    "Attributes" = "3:512"
-                    }
-                }
-            "SourcePath" = "8:GTClient.dll"
-            "TargetName" = "8:"
-            "Tag" = "8:"
-            "Folder" = "8:_7F06D54943144AD98CABD614806EB300"
-            "Condition" = "8:"
-            "Transitive" = "11:FALSE"
-            "Vital" = "11:TRUE"
-            "ReadOnly" = "11:FALSE"
-            "Hidden" = "11:FALSE"
-            "System" = "11:FALSE"
-            "Permanent" = "11:FALSE"
-            "SharedLegacy" = "11:FALSE"
-            "PackageAs" = "3:1"
-            "Register" = "3:1"
-            "Exclude" = "11:FALSE"
-            "IsDependency" = "11:TRUE"
-            "IsolateTo" = "8:"
-            }
-        }
-        "FileType"
-        {
-        }
-        "Folder"
-        {
-            "{3C67513D-01DD-4637-8A68-80971EB9504F}:_0458607A7A714D0FB9693B371225D9F3"
-            {
-            "DefaultLocation" = "8:[ProgramFilesFolder][Manufacturer]\\[ProductName]"
-            "Name" = "8:#1925"
-            "AlwaysCreate" = "11:FALSE"
-            "Condition" = "8:"
-            "Transitive" = "11:FALSE"
-            "Property" = "8:TARGETDIR"
-                "Folders"
-                {
-                    "{9EF0B969-E518-4E46-987F-47570745A589}:_5E5219A2A82C4A4685944FEFC8DA1E82"
-                    {
-                    "Name" = "8:ClientRepeater"
-                    "AlwaysCreate" = "11:FALSE"
-                    "Condition" = "8:"
-                    "Transitive" = "11:FALSE"
-                    "Property" = "8:_22FE147FC8534803A770EAC4E53DD1F0"
-                        "Folders"
-                        {
-                            "{9EF0B969-E518-4E46-987F-47570745A589}:_191672BAE9C9481E9028623EDD4BD916"
-                            {
-                            "Name" = "8:src"
-                            "AlwaysCreate" = "11:FALSE"
-                            "Condition" = "8:"
-                            "Transitive" = "11:FALSE"
-                            "Property" = "8:_994E63E4795140B08913768AC896DE94"
-                                "Folders"
-                                {
-                                }
-                            }
-                        }
-                    }
-                    "{9EF0B969-E518-4E46-987F-47570745A589}:_645EDADA806045B6BEF2E8888E44A695"
-                    {
-                    "Name" = "8:bin"
-                    "AlwaysCreate" = "11:FALSE"
-                    "Condition" = "8:"
-                    "Transitive" = "11:FALSE"
-                    "Property" = "8:_0DFD1BB671D2407A900F42D1F335143A"
-                        "Folders"
-                        {
-                        }
-                    }
-                    "{9EF0B969-E518-4E46-987F-47570745A589}:_7F06D54943144AD98CABD614806EB300"
-                    {
-                    "Name" = "8:Lobby"
-                    "AlwaysCreate" = "11:FALSE"
-                    "Condition" = "8:"
-                    "Transitive" = "11:FALSE"
-                    "Property" = "8:_0265C3F8113B42929D108C4A0A873145"
-                        "Folders"
-                        {
-                            "{9EF0B969-E518-4E46-987F-47570745A589}:_3974FC786CAF444BAEB5A2259E60BCA6"
-                            {
-                            "Name" = "8:src"
-                            "AlwaysCreate" = "11:FALSE"
-                            "Condition" = "8:"
-                            "Transitive" = "11:FALSE"
-                            "Property" = "8:_57E8DE5940BA42A9ABF8599B6AA5EA3A"
-                                "Folders"
-                                {
-                                }
-                            }
-                        }
-                    }
-                    "{9EF0B969-E518-4E46-987F-47570745A589}:_C03C0D17835944C5BA53982DBFBE19DC"
-                    {
-                    "Name" = "8:Examples"
-                    "AlwaysCreate" = "11:FALSE"
-                    "Condition" = "8:"
-                    "Transitive" = "11:FALSE"
-                    "Property" = "8:_B7A2FED15A854FBB868FE3CF3DFC7F82"
-                        "Folders"
-                        {
-                            "{9EF0B969-E518-4E46-987F-47570745A589}:_3B1C4E9E2A164A6A805470423C85CAEA"
-                            {
-                            "Name" = "8:Telepointers"
-                            "AlwaysCreate" = "11:FALSE"
-                            "Condition" = "8:"
-                            "Transitive" = "11:FALSE"
-                            "Property" = "8:_97444AA260EF4335811431F8835AFD20"
-                                "Folders"
-                                {
-                                    "{9EF0B969-E518-4E46-987F-47570745A589}:_68618E056926412C86E8EC78D77C209C"
-                                    {
-                                    "Name" = "8:src"
-                                    "AlwaysCreate" = "11:FALSE"
-                                    "Condition" = "8:"
-                                    "Transitive" = "11:FALSE"
-                                    "Property" = "8:_E5035D7559C041CC9FBF07513B49E318"
-                                        "Folders"
-                                        {
-                                        }
-                                    }
-                                }
-                            }
-                            "{9EF0B969-E518-4E46-987F-47570745A589}:_C953A116879A41EB99403CC13D965502"
-                            {
-                            "Name" = "8:ClientChat"
-                            "AlwaysCreate" = "11:FALSE"
-                            "Condition" = "8:"
-                            "Transitive" = "11:FALSE"
-                            "Property" = "8:_517F9A9D3FF240F6A02C73B4CBD33F42"
-                                "Folders"
-                                {
-                                    "{9EF0B969-E518-4E46-987F-47570745A589}:_6BDB7906485949629A2DA7BEACA2D639"
-                                    {
-                                    "Name" = "8:src"
-                                    "AlwaysCreate" = "11:FALSE"
-                                    "Condition" = "8:"
-                                    "Transitive" = "11:FALSE"
-                                    "Property" = "8:_883AF49E6CC04360953E22D9A011C3BB"
-                                        "Folders"
-                                        {
-                                        }
-                                    }
-                                }
-                            }
-                            "{9EF0B969-E518-4E46-987F-47570745A589}:_FE48278A400F422E8C3DC51AF6EAC29B"
-                            {
-                            "Name" = "8:PassiveTelepointers"
-                            "AlwaysCreate" = "11:FALSE"
-                            "Condition" = "8:"
-                            "Transitive" = "11:FALSE"
-                            "Property" = "8:_982631251242459483C2D5BB06AB6881"
-                                "Folders"
-                                {
-                                    "{9EF0B969-E518-4E46-987F-47570745A589}:_0EF44A0B43DF48B6B2CB939ECA9D34F6"
-                                    {
-                                    "Name" = "8:src"
-                                    "AlwaysCreate" = "11:FALSE"
-                                    "Condition" = "8:"
-                                    "Transitive" = "11:FALSE"
-                                    "Property" = "8:_A11E16751ADA4660BF93F183C213513B"
-                                        "Folders"
-                                        {
-                                        }
-                                    }
-                                }
-                            }
-                        }
-                    }
-                    "{9EF0B969-E518-4E46-987F-47570745A589}:_C9E668B38781496492118350950EA3EC"
-                    {
-                    "Name" = "8:src"
-                    "AlwaysCreate" = "11:FALSE"
-                    "Condition" = "8:"
-                    "Transitive" = "11:FALSE"
-                    "Property" = "8:_1CEA686E25794B7895AA835B53FCFD80"
-                        "Folders"
-                        {
-                            "{9EF0B969-E518-4E46-987F-47570745A589}:_02E39FA59FD846BBB2896740773C8836"
-                            {
-                            "Name" = "8:GTClient"
-                            "AlwaysCreate" = "11:FALSE"
-                            "Condition" = "8:"
-                            "Transitive" = "11:FALSE"
-                            "Property" = "8:_F4D58046AFA747DEB67F63D2F13B18D1"
-                                "Folders"
-                                {
-                                }
-                            }
-                            "{9EF0B969-E518-4E46-987F-47570745A589}:_754ADF65D09148F4904DB70DC60D3691"
-                            {
-                            "Name" = "8:GTServer"
-                            "AlwaysCreate" = "11:FALSE"
-                            "Condition" = "8:"
-                            "Transitive" = "11:FALSE"
-                            "Property" = "8:_1267D546DDB44321A862B11797726418"
-                                "Folders"
-                                {
-                                }
-                            }
-                            "{9EF0B969-E518-4E46-987F-47570745A589}:_8AEABC26CD534D4B8814AA7E0C425871"
-                            {
-                            "Name" = "8:GTBase"
-                            "AlwaysCreate" = "11:FALSE"
-                            "Condition" = "8:"
-                            "Transitive" = "11:FALSE"
-                            "Property" = "8:_8089512CE351447DA38F4D3005493CC3"
-                                "Folders"
-                                {
-                                }
-                            }
-                        }
-                    }
-                }
-            }
-            "{1525181F-901A-416C-8A58-119130FE478E}:_3CF8F5AAD0BF447685712E2406F29662"
-            {
-            "Name" = "8:#1919"
-            "AlwaysCreate" = "11:FALSE"
-            "Condition" = "8:"
-            "Transitive" = "11:FALSE"
-            "Property" = "8:ProgramMenuFolder"
-                "Folders"
-                {
-                    "{9EF0B969-E518-4E46-987F-47570745A589}:_252369E1B63D422CB2FD0560DEACBA55"
-                    {
-                    "Name" = "8:GT"
-                    "AlwaysCreate" = "11:FALSE"
-                    "Condition" = "8:"
-                    "Transitive" = "11:FALSE"
-                    "Property" = "8:_FE51BE163A8A4773B1562792D708A913"
-                        "Folders"
-                        {
-                            "{9EF0B969-E518-4E46-987F-47570745A589}:_7F78472165C84D5DBFE4FAAA2BF78826"
-                            {
-                            "Name" = "8:Examples"
-                            "AlwaysCreate" = "11:FALSE"
-                            "Condition" = "8:"
-                            "Transitive" = "11:FALSE"
-                            "Property" = "8:_AC3788CB05474CD8A928FBDD7A479E25"
-                                "Folders"
-                                {
-                                }
-                            }
-                        }
-                    }
-                }
-            }
-            "{1525181F-901A-416C-8A58-119130FE478E}:_A61807C244E440CFBC97A6C94D011C1F"
-            {
-            "Name" = "8:#1910"
-            "AlwaysCreate" = "11:FALSE"
-            "Condition" = "8:"
-            "Transitive" = "11:FALSE"
-            "Property" = "8:CommonFilesFolder"
-                "Folders"
-                {
-                    "{9EF0B969-E518-4E46-987F-47570745A589}:_D6711150C2A644659668EBAA6A4F9DEB"
-                    {
-                    "Name" = "8:Merge Modules"
-                    "AlwaysCreate" = "11:FALSE"
-                    "Condition" = "8:"
-                    "Transitive" = "11:FALSE"
-                    "Property" = "8:_D8FA6980B6B8451E956203F433C6122D"
-                        "Folders"
-                        {
-                        }
-                    }
-                }
-            }
-            "{C7E34266-2C30-44B9-A9A3-4E394ABD6E18}:_C4AA15D5F8A74842A5B7968E6B77AB48"
-            {
-            "Name" = "8:#1927"
-            "AlwaysCreate" = "11:FALSE"
-            "Condition" = "8:"
-            "Transitive" = "11:FALSE"
-            "Property" = "8:GAC"
-                "Folders"
-                {
-                }
-            }
-        }
-        "LaunchCondition"
-        {
-        }
-        "Locator"
-        {
-        }
-        "MsiBootstrapper"
-        {
-        "LangId" = "3:1033"
-        "RequiresElevation" = "11:FALSE"
-        }
-        "Product"
-        {
-        "Name" = "8:Microsoft Visual Studio"
-        "ProductName" = "8:GT"
-<<<<<<< HEAD
-        "ProductCode" = "8:{29A8A099-3927-4AD7-952D-2367332333C1}"
-        "PackageCode" = "8:{272459E4-5BDF-4BC5-9A41-FEA334200701}"
-=======
-        "ProductCode" = "8:{9174F6EA-2DED-4B0A-B474-3CF8937FE72B}"
-        "PackageCode" = "8:{7FEC8F61-B1E9-446A-8785-902BEA7F3F28}"
->>>>>>> d7da24cb
-        "UpgradeCode" = "8:{F4618C1E-547D-4C4D-B229-BAA0D8BD8233}"
-        "RestartWWWService" = "11:FALSE"
-        "RemovePreviousVersions" = "11:FALSE"
-        "DetectNewerInstalledVersion" = "11:TRUE"
-        "InstallAllUsers" = "11:TRUE"
-<<<<<<< HEAD
-        "ProductVersion" = "8:2.1.0"
-=======
-        "ProductVersion" = "8:2.0.1"
->>>>>>> d7da24cb
-        "Manufacturer" = "8:HCI - UofS"
-        "ARPHELPTELEPHONE" = "8:+1 306 966 2327"
-        "ARPHELPLINK" = "8:http://hci.usask.ca/research/gt/"
-        "Title" = "8:GT Deployment"
-        "Subject" = "8:"
-        "ARPCONTACT" = "8:HCI Lab, University of Saskatchewan"
-        "Keywords" = "8:groupware, toolkits, client-server, prototyping"
-        "ARPCOMMENTS" = "8:GT: The Groupware Toolkit"
-        "ARPURLINFOABOUT" = "8:http://hci.usask.ca"
-        "ARPPRODUCTICON" = "8:"
-        "ARPIconIndex" = "3:0"
-        "SearchPath" = "8:"
-        "UseSystemSearchPath" = "11:TRUE"
-        "TargetPlatform" = "3:0"
-        "PreBuildEvent" = "8:"
-        "PostBuildEvent" = "8:"
-        "RunPostBuildEvent" = "3:0"
-        }
-        "Registry"
-        {
-            "HKLM"
-            {
-                "Keys"
-                {
-                    "{60EA8692-D2D5-43EB-80DC-7906BF13D6EF}:_966D35972ED74901BFF0142C7D3B2D36"
-                    {
-                    "Name" = "8:Software"
-                    "Condition" = "8:"
-                    "AlwaysCreate" = "11:FALSE"
-                    "DeleteAtUninstall" = "11:FALSE"
-                    "Transitive" = "11:FALSE"
-                        "Keys"
-                        {
-                            "{60EA8692-D2D5-43EB-80DC-7906BF13D6EF}:_014BF70E71A44621BCC78DBB121FCB32"
-                            {
-                            "Name" = "8:Microsoft"
-                            "Condition" = "8:"
-                            "AlwaysCreate" = "11:FALSE"
-                            "DeleteAtUninstall" = "11:FALSE"
-                            "Transitive" = "11:FALSE"
-                                "Keys"
-                                {
-                                    "{60EA8692-D2D5-43EB-80DC-7906BF13D6EF}:_EE62E20C415C42A796D55397F8F6B2AC"
-                                    {
-                                    "Name" = "8:.NETFramework"
-                                    "Condition" = "8:"
-                                    "AlwaysCreate" = "11:FALSE"
-                                    "DeleteAtUninstall" = "11:FALSE"
-                                    "Transitive" = "11:FALSE"
-                                        "Keys"
-                                        {
-                                            "{60EA8692-D2D5-43EB-80DC-7906BF13D6EF}:_8BBA4961616D4941AE61717504539E18"
-                                            {
-                                            "Name" = "8:AssemblyFolders"
-                                            "Condition" = "8:"
-                                            "AlwaysCreate" = "11:FALSE"
-                                            "DeleteAtUninstall" = "11:FALSE"
-                                            "Transitive" = "11:FALSE"
-                                                "Keys"
-                                                {
-                                                    "{60EA8692-D2D5-43EB-80DC-7906BF13D6EF}:_42E8EC364D2A4CE7B93D96DEED72B29F"
-                                                    {
-                                                    "Name" = "8:GT"
-                                                    "Condition" = "8:"
-                                                    "AlwaysCreate" = "11:FALSE"
-                                                    "DeleteAtUninstall" = "11:TRUE"
-                                                    "Transitive" = "11:FALSE"
-                                                        "Keys"
-                                                        {
-                                                        }
-                                                        "Values"
-                                                        {
-                                                            "{ADCFDA98-8FDD-45E4-90BC-E3D20B029870}:_69A21329F0594C5091FDDD29D292D2AE"
-                                                            {
-                                                            "Name" = "8:"
-                                                            "Condition" = "8:"
-                                                            "Transitive" = "11:FALSE"
-                                                            "ValueTypes" = "3:1"
-                                                            "Value" = "8:[TARGETDIR]bin"
-                                                            }
-                                                        }
-                                                    }
-                                                }
-                                                "Values"
-                                                {
-                                                }
-                                            }
-                                        }
-                                        "Values"
-                                        {
-                                        }
-                                    }
-                                }
-                                "Values"
-                                {
-                                }
-                            }
-                        }
-                        "Values"
-                        {
-                        }
-                    }
-                }
-            }
-            "HKCU"
-            {
-                "Keys"
-                {
-                    "{60EA8692-D2D5-43EB-80DC-7906BF13D6EF}:_25469E47BE924A05940D59157F872D8C"
-                    {
-                    "Name" = "8:Software"
-                    "Condition" = "8:"
-                    "AlwaysCreate" = "11:FALSE"
-                    "DeleteAtUninstall" = "11:FALSE"
-                    "Transitive" = "11:FALSE"
-                        "Keys"
-                        {
-                            "{60EA8692-D2D5-43EB-80DC-7906BF13D6EF}:_282816DCF79A45228EB2F2A50A743CC8"
-                            {
-                            "Name" = "8:[Manufacturer]"
-                            "Condition" = "8:"
-                            "AlwaysCreate" = "11:FALSE"
-                            "DeleteAtUninstall" = "11:FALSE"
-                            "Transitive" = "11:FALSE"
-                                "Keys"
-                                {
-                                }
-                                "Values"
-                                {
-                                }
-                            }
-                        }
-                        "Values"
-                        {
-                        }
-                    }
-                }
-            }
-            "HKCR"
-            {
-                "Keys"
-                {
-                }
-            }
-            "HKU"
-            {
-                "Keys"
-                {
-                }
-            }
-            "HKPU"
-            {
-                "Keys"
-                {
-                }
-            }
-        }
-        "Sequences"
-        {
-        }
-        "Shortcut"
-        {
-            "{970C0BB2-C7D0-45D7-ABFA-7EC378858BC0}:_1CA8934795D142DB8526270B2101BC01"
-            {
-            "Name" = "8:Telepointers"
-            "Arguments" = "8:"
-            "Description" = "8:"
-            "ShowCmd" = "3:1"
-            "IconIndex" = "3:0"
-            "Transitive" = "11:FALSE"
-            "Target" = "8:_C11F2B9C0FA4433980C85CE89CDE7F10"
-            "Folder" = "8:_7F78472165C84D5DBFE4FAAA2BF78826"
-            "WorkingFolder" = "8:_3B1C4E9E2A164A6A805470423C85CAEA"
-            "Icon" = "8:"
-            "Feature" = "8:"
-            }
-            "{970C0BB2-C7D0-45D7-ABFA-7EC378858BC0}:_3FD36AC80B5F43249141A4D433D2AD55"
-            {
-            "Name" = "8:PORTING.txt"
-            "Arguments" = "8:"
-            "Description" = "8:"
-            "ShowCmd" = "3:1"
-            "IconIndex" = "3:0"
-            "Transitive" = "11:FALSE"
-            "Target" = "8:_57AD2B2FA5524F09AB863145B78299D5"
-            "Folder" = "8:_252369E1B63D422CB2FD0560DEACBA55"
-            "WorkingFolder" = "8:_0458607A7A714D0FB9693B371225D9F3"
-            "Icon" = "8:"
-            "Feature" = "8:"
-            }
-            "{970C0BB2-C7D0-45D7-ABFA-7EC378858BC0}:_407D373C2A534E52A46E983586503DA7"
-            {
-            "Name" = "8:NEWS.txt"
-            "Arguments" = "8:"
-            "Description" = "8:"
-            "ShowCmd" = "3:1"
-            "IconIndex" = "3:0"
-            "Transitive" = "11:FALSE"
-            "Target" = "8:_1C3B1D9920334965A24C75F772F1DE77"
-            "Folder" = "8:_252369E1B63D422CB2FD0560DEACBA55"
-            "WorkingFolder" = "8:_0458607A7A714D0FB9693B371225D9F3"
-            "Icon" = "8:"
-            "Feature" = "8:"
-            }
-            "{970C0BB2-C7D0-45D7-ABFA-7EC378858BC0}:_41448F6689BA4C17A86D81E70C9AF2DE"
-            {
-            "Name" = "8:PassiveTelepointers"
-            "Arguments" = "8:"
-            "Description" = "8:"
-            "ShowCmd" = "3:1"
-            "IconIndex" = "3:0"
-            "Transitive" = "11:FALSE"
-            "Target" = "8:_7481C6923BF24876AE989D82BDE40309"
-            "Folder" = "8:_7F78472165C84D5DBFE4FAAA2BF78826"
-            "WorkingFolder" = "8:_FE48278A400F422E8C3DC51AF6EAC29B"
-            "Icon" = "8:"
-            "Feature" = "8:"
-            }
-            "{970C0BB2-C7D0-45D7-ABFA-7EC378858BC0}:_485B1F31EB6047F3A9FDA83D81161CC5"
-            {
-            "Name" = "8:ClientChat"
-            "Arguments" = "8:"
-            "Description" = "8:"
-            "ShowCmd" = "3:1"
-            "IconIndex" = "3:0"
-            "Transitive" = "11:FALSE"
-            "Target" = "8:_E4C2D9E1D424442CB1AE9B4C92A79BF5"
-            "Folder" = "8:_7F78472165C84D5DBFE4FAAA2BF78826"
-            "WorkingFolder" = "8:_C953A116879A41EB99403CC13D965502"
-            "Icon" = "8:"
-            "Feature" = "8:"
-            }
-            "{970C0BB2-C7D0-45D7-ABFA-7EC378858BC0}:_5C69127128724B628F15DE3990FAAAE2"
-            {
-            "Name" = "8:ClientRepeater"
-            "Arguments" = "8:"
-            "Description" = "8:"
-            "ShowCmd" = "3:1"
-            "IconIndex" = "3:0"
-            "Transitive" = "11:FALSE"
-            "Target" = "8:_DE0CB8853FE74E3A95131A51A19059E6"
-            "Folder" = "8:_252369E1B63D422CB2FD0560DEACBA55"
-            "WorkingFolder" = "8:_5E5219A2A82C4A4685944FEFC8DA1E82"
-            "Icon" = "8:"
-            "Feature" = "8:"
-            }
-            "{970C0BB2-C7D0-45D7-ABFA-7EC378858BC0}:_78EE238CC8DA4FBEB34B8B5E728ABFE9"
-            {
-            "Name" = "8:README.html"
-            "Arguments" = "8:"
-            "Description" = "8:"
-            "ShowCmd" = "3:1"
-            "IconIndex" = "3:0"
-            "Transitive" = "11:FALSE"
-            "Target" = "8:_5115CD0D881948A3A2CDE2F615D0FD58"
-            "Folder" = "8:_252369E1B63D422CB2FD0560DEACBA55"
-            "WorkingFolder" = "8:_0458607A7A714D0FB9693B371225D9F3"
-            "Icon" = "8:"
-            "Feature" = "8:"
-            }
-        }
-        "UserInterface"
-        {
-            "{DF760B10-853B-4699-99F2-AFF7185B4A62}:_04851C2A9A314ED48515F9A20ADA4EF5"
-            {
-            "Name" = "8:#1901"
-            "Sequence" = "3:1"
-            "Attributes" = "3:2"
-                "Dialogs"
-                {
-                    "{688940B3-5CA9-4162-8DEE-2993FA9D8CBC}:_C6F9C5BB3F41467BB2F6DE28A7BE2C00"
-                    {
-                    "Sequence" = "3:100"
-                    "DisplayName" = "8:Progress"
-                    "UseDynamicProperties" = "11:TRUE"
-                    "IsDependency" = "11:FALSE"
-                    "SourcePath" = "8:<VsdDialogDir>\\VsdProgressDlg.wid"
-                        "Properties"
-                        {
-                            "BannerBitmap"
-                            {
-                            "Name" = "8:BannerBitmap"
-                            "DisplayName" = "8:#1001"
-                            "Description" = "8:#1101"
-                            "Type" = "3:8"
-                            "ContextData" = "8:Bitmap"
-                            "Attributes" = "3:4"
-                            "Setting" = "3:1"
-                            "UsePlugInResources" = "11:TRUE"
-                            }
-                            "ShowProgress"
-                            {
-                            "Name" = "8:ShowProgress"
-                            "DisplayName" = "8:#1009"
-                            "Description" = "8:#1109"
-                            "Type" = "3:5"
-                            "ContextData" = "8:1;True=1;False=0"
-                            "Attributes" = "3:0"
-                            "Setting" = "3:0"
-                            "Value" = "3:1"
-                            "DefaultValue" = "3:1"
-                            "UsePlugInResources" = "11:TRUE"
-                            }
-                        }
-                    }
-                }
-            }
-            "{2479F3F5-0309-486D-8047-8187E2CE5BA0}:_14D2731D89024AF78B250400213AFF09"
-            {
-            "UseDynamicProperties" = "11:FALSE"
-            "IsDependency" = "11:FALSE"
-            "SourcePath" = "8:<VsdDialogDir>\\VsdUserInterface.wim"
-            }
-            "{DF760B10-853B-4699-99F2-AFF7185B4A62}:_60B95BBE194447E78CA244E3278A6E45"
-            {
-            "Name" = "8:#1902"
-            "Sequence" = "3:1"
-            "Attributes" = "3:3"
-                "Dialogs"
-                {
-                    "{688940B3-5CA9-4162-8DEE-2993FA9D8CBC}:_E6FBBB1D043C467DAF7445E9F9B19CD7"
-                    {
-                    "Sequence" = "3:100"
-                    "DisplayName" = "8:Finished"
-                    "UseDynamicProperties" = "11:TRUE"
-                    "IsDependency" = "11:FALSE"
-                    "SourcePath" = "8:<VsdDialogDir>\\VsdFinishedDlg.wid"
-                        "Properties"
-                        {
-                            "BannerBitmap"
-                            {
-                            "Name" = "8:BannerBitmap"
-                            "DisplayName" = "8:#1001"
-                            "Description" = "8:#1101"
-                            "Type" = "3:8"
-                            "ContextData" = "8:Bitmap"
-                            "Attributes" = "3:4"
-                            "Setting" = "3:1"
-                            "UsePlugInResources" = "11:TRUE"
-                            }
-                            "UpdateText"
-                            {
-                            "Name" = "8:UpdateText"
-                            "DisplayName" = "8:#1058"
-                            "Description" = "8:#1158"
-                            "Type" = "3:15"
-                            "ContextData" = "8:"
-                            "Attributes" = "3:0"
-                            "Setting" = "3:1"
-                            "Value" = "8:#1258"
-                            "DefaultValue" = "8:#1258"
-                            "UsePlugInResources" = "11:TRUE"
-                            }
-                        }
-                    }
-                }
-            }
-            "{DF760B10-853B-4699-99F2-AFF7185B4A62}:_821A064EEE5E4A2FACF2ADF670986C4B"
-            {
-            "Name" = "8:#1900"
-            "Sequence" = "3:2"
-            "Attributes" = "3:1"
-                "Dialogs"
-                {
-                    "{688940B3-5CA9-4162-8DEE-2993FA9D8CBC}:_6C748FF28BBB470AA769668C09E03DA6"
-                    {
-                    "Sequence" = "3:300"
-                    "DisplayName" = "8:Confirm Installation"
-                    "UseDynamicProperties" = "11:TRUE"
-                    "IsDependency" = "11:FALSE"
-                    "SourcePath" = "8:<VsdDialogDir>\\VsdAdminConfirmDlg.wid"
-                        "Properties"
-                        {
-                            "BannerBitmap"
-                            {
-                            "Name" = "8:BannerBitmap"
-                            "DisplayName" = "8:#1001"
-                            "Description" = "8:#1101"
-                            "Type" = "3:8"
-                            "ContextData" = "8:Bitmap"
-                            "Attributes" = "3:4"
-                            "Setting" = "3:1"
-                            "UsePlugInResources" = "11:TRUE"
-                            }
-                        }
-                    }
-                    "{688940B3-5CA9-4162-8DEE-2993FA9D8CBC}:_8A97124BA4D64A1E9E95993D0B7D3390"
-                    {
-                    "Sequence" = "3:200"
-                    "DisplayName" = "8:Installation Folder"
-                    "UseDynamicProperties" = "11:TRUE"
-                    "IsDependency" = "11:FALSE"
-                    "SourcePath" = "8:<VsdDialogDir>\\VsdAdminFolderDlg.wid"
-                        "Properties"
-                        {
-                            "BannerBitmap"
-                            {
-                            "Name" = "8:BannerBitmap"
-                            "DisplayName" = "8:#1001"
-                            "Description" = "8:#1101"
-                            "Type" = "3:8"
-                            "ContextData" = "8:Bitmap"
-                            "Attributes" = "3:4"
-                            "Setting" = "3:1"
-                            "UsePlugInResources" = "11:TRUE"
-                            }
-                        }
-                    }
-                    "{688940B3-5CA9-4162-8DEE-2993FA9D8CBC}:_9202BCB173AC48769E55BE766A45E7E2"
-                    {
-                    "Sequence" = "3:100"
-                    "DisplayName" = "8:Welcome"
-                    "UseDynamicProperties" = "11:TRUE"
-                    "IsDependency" = "11:FALSE"
-                    "SourcePath" = "8:<VsdDialogDir>\\VsdAdminWelcomeDlg.wid"
-                        "Properties"
-                        {
-                            "BannerBitmap"
-                            {
-                            "Name" = "8:BannerBitmap"
-                            "DisplayName" = "8:#1001"
-                            "Description" = "8:#1101"
-                            "Type" = "3:8"
-                            "ContextData" = "8:Bitmap"
-                            "Attributes" = "3:4"
-                            "Setting" = "3:1"
-                            "UsePlugInResources" = "11:TRUE"
-                            }
-                            "CopyrightWarning"
-                            {
-                            "Name" = "8:CopyrightWarning"
-                            "DisplayName" = "8:#1002"
-                            "Description" = "8:#1102"
-                            "Type" = "3:3"
-                            "ContextData" = "8:"
-                            "Attributes" = "3:0"
-                            "Setting" = "3:1"
-                            "Value" = "8:#1202"
-                            "DefaultValue" = "8:#1202"
-                            "UsePlugInResources" = "11:TRUE"
-                            }
-                            "Welcome"
-                            {
-                            "Name" = "8:Welcome"
-                            "DisplayName" = "8:#1003"
-                            "Description" = "8:#1103"
-                            "Type" = "3:3"
-                            "ContextData" = "8:"
-                            "Attributes" = "3:0"
-                            "Setting" = "3:1"
-                            "Value" = "8:#1203"
-                            "DefaultValue" = "8:#1203"
-                            "UsePlugInResources" = "11:TRUE"
-                            }
-                        }
-                    }
-                }
-            }
-            "{DF760B10-853B-4699-99F2-AFF7185B4A62}:_83DE51B41B26432580327A946DB4C076"
-            {
-            "Name" = "8:#1900"
-            "Sequence" = "3:1"
-            "Attributes" = "3:1"
-                "Dialogs"
-                {
-                    "{688940B3-5CA9-4162-8DEE-2993FA9D8CBC}:_0D08B78ACDE64A0C94A58C46FC847B2C"
-                    {
-                    "Sequence" = "3:200"
-                    "DisplayName" = "8:Installation Folder"
-                    "UseDynamicProperties" = "11:TRUE"
-                    "IsDependency" = "11:FALSE"
-                    "SourcePath" = "8:<VsdDialogDir>\\VsdFolderDlg.wid"
-                        "Properties"
-                        {
-                            "BannerBitmap"
-                            {
-                            "Name" = "8:BannerBitmap"
-                            "DisplayName" = "8:#1001"
-                            "Description" = "8:#1101"
-                            "Type" = "3:8"
-                            "ContextData" = "8:Bitmap"
-                            "Attributes" = "3:4"
-                            "Setting" = "3:1"
-                            "UsePlugInResources" = "11:TRUE"
-                            }
-                            "InstallAllUsersVisible"
-                            {
-                            "Name" = "8:InstallAllUsersVisible"
-                            "DisplayName" = "8:#1059"
-                            "Description" = "8:#1159"
-                            "Type" = "3:5"
-                            "ContextData" = "8:1;True=1;False=0"
-                            "Attributes" = "3:0"
-                            "Setting" = "3:0"
-                            "Value" = "3:1"
-                            "DefaultValue" = "3:1"
-                            "UsePlugInResources" = "11:TRUE"
-                            }
-                        }
-                    }
-                    "{688940B3-5CA9-4162-8DEE-2993FA9D8CBC}:_49CD3A9FF8C547FCA4849A8C78F7CC4D"
-                    {
-                    "Sequence" = "3:100"
-                    "DisplayName" = "8:Welcome"
-                    "UseDynamicProperties" = "11:TRUE"
-                    "IsDependency" = "11:FALSE"
-                    "SourcePath" = "8:<VsdDialogDir>\\VsdWelcomeDlg.wid"
-                        "Properties"
-                        {
-                            "BannerBitmap"
-                            {
-                            "Name" = "8:BannerBitmap"
-                            "DisplayName" = "8:#1001"
-                            "Description" = "8:#1101"
-                            "Type" = "3:8"
-                            "ContextData" = "8:Bitmap"
-                            "Attributes" = "3:4"
-                            "Setting" = "3:1"
-                            "UsePlugInResources" = "11:TRUE"
-                            }
-                            "CopyrightWarning"
-                            {
-                            "Name" = "8:CopyrightWarning"
-                            "DisplayName" = "8:#1002"
-                            "Description" = "8:#1102"
-                            "Type" = "3:3"
-                            "ContextData" = "8:"
-                            "Attributes" = "3:0"
-                            "Setting" = "3:1"
-                            "Value" = "8:#1202"
-                            "DefaultValue" = "8:#1202"
-                            "UsePlugInResources" = "11:TRUE"
-                            }
-                            "Welcome"
-                            {
-                            "Name" = "8:Welcome"
-                            "DisplayName" = "8:#1003"
-                            "Description" = "8:#1103"
-                            "Type" = "3:3"
-                            "ContextData" = "8:"
-                            "Attributes" = "3:0"
-                            "Setting" = "3:1"
-                            "Value" = "8:#1203"
-                            "DefaultValue" = "8:#1203"
-                            "UsePlugInResources" = "11:TRUE"
-                            }
-                        }
-                    }
-                    "{688940B3-5CA9-4162-8DEE-2993FA9D8CBC}:_5EE152D7DF494E889D098CA8AAA4EF4D"
-                    {
-                    "Sequence" = "3:300"
-                    "DisplayName" = "8:Confirm Installation"
-                    "UseDynamicProperties" = "11:TRUE"
-                    "IsDependency" = "11:FALSE"
-                    "SourcePath" = "8:<VsdDialogDir>\\VsdConfirmDlg.wid"
-                        "Properties"
-                        {
-                            "BannerBitmap"
-                            {
-                            "Name" = "8:BannerBitmap"
-                            "DisplayName" = "8:#1001"
-                            "Description" = "8:#1101"
-                            "Type" = "3:8"
-                            "ContextData" = "8:Bitmap"
-                            "Attributes" = "3:4"
-                            "Setting" = "3:1"
-                            "UsePlugInResources" = "11:TRUE"
-                            }
-                        }
-                    }
-                }
-            }
-            "{DF760B10-853B-4699-99F2-AFF7185B4A62}:_996757F1CACC4D6E856E4768792231F7"
-            {
-            "Name" = "8:#1902"
-            "Sequence" = "3:2"
-            "Attributes" = "3:3"
-                "Dialogs"
-                {
-                    "{688940B3-5CA9-4162-8DEE-2993FA9D8CBC}:_379C937EB28B4A8CAD082BD71B5513AF"
-                    {
-                    "Sequence" = "3:100"
-                    "DisplayName" = "8:Finished"
-                    "UseDynamicProperties" = "11:TRUE"
-                    "IsDependency" = "11:FALSE"
-                    "SourcePath" = "8:<VsdDialogDir>\\VsdAdminFinishedDlg.wid"
-                        "Properties"
-                        {
-                            "BannerBitmap"
-                            {
-                            "Name" = "8:BannerBitmap"
-                            "DisplayName" = "8:#1001"
-                            "Description" = "8:#1101"
-                            "Type" = "3:8"
-                            "ContextData" = "8:Bitmap"
-                            "Attributes" = "3:4"
-                            "Setting" = "3:1"
-                            "UsePlugInResources" = "11:TRUE"
-                            }
-                        }
-                    }
-                }
-            }
-            "{2479F3F5-0309-486D-8047-8187E2CE5BA0}:_B3D0B5A95E62439F8E32578E3566959B"
-            {
-            "UseDynamicProperties" = "11:FALSE"
-            "IsDependency" = "11:FALSE"
-            "SourcePath" = "8:<VsdDialogDir>\\VsdBasicDialogs.wim"
-            }
-            "{DF760B10-853B-4699-99F2-AFF7185B4A62}:_D5E28F3CF24140798A669F5706439F18"
-            {
-            "Name" = "8:#1901"
-            "Sequence" = "3:2"
-            "Attributes" = "3:2"
-                "Dialogs"
-                {
-                    "{688940B3-5CA9-4162-8DEE-2993FA9D8CBC}:_1DF0EEC9FB2F487C85091D0BE9916970"
-                    {
-                    "Sequence" = "3:100"
-                    "DisplayName" = "8:Progress"
-                    "UseDynamicProperties" = "11:TRUE"
-                    "IsDependency" = "11:FALSE"
-                    "SourcePath" = "8:<VsdDialogDir>\\VsdAdminProgressDlg.wid"
-                        "Properties"
-                        {
-                            "BannerBitmap"
-                            {
-                            "Name" = "8:BannerBitmap"
-                            "DisplayName" = "8:#1001"
-                            "Description" = "8:#1101"
-                            "Type" = "3:8"
-                            "ContextData" = "8:Bitmap"
-                            "Attributes" = "3:4"
-                            "Setting" = "3:1"
-                            "UsePlugInResources" = "11:TRUE"
-                            }
-                            "ShowProgress"
-                            {
-                            "Name" = "8:ShowProgress"
-                            "DisplayName" = "8:#1009"
-                            "Description" = "8:#1109"
-                            "Type" = "3:5"
-                            "ContextData" = "8:1;True=1;False=0"
-                            "Attributes" = "3:0"
-                            "Setting" = "3:0"
-                            "Value" = "3:1"
-                            "DefaultValue" = "3:1"
-                            "UsePlugInResources" = "11:TRUE"
-                            }
-                        }
-                    }
-                }
-            }
-        }
-        "MergeModule"
-        {
-        }
-        "ProjectOutput"
-        {
-            "{5259A561-127C-4D43-A0A1-72F10C7B3BF8}:_004B90FF037A451298F444A350444A39"
-            {
-            "SourcePath" = "8:..\\GTClient\\Lobby\\obj\\Debug\\Lobby.dll"
-            "TargetName" = "8:"
-            "Tag" = "8:"
-            "Folder" = "8:_7F06D54943144AD98CABD614806EB300"
-            "Condition" = "8:"
-            "Transitive" = "11:FALSE"
-            "Vital" = "11:TRUE"
-            "ReadOnly" = "11:FALSE"
-            "Hidden" = "11:FALSE"
-            "System" = "11:FALSE"
-            "Permanent" = "11:FALSE"
-            "SharedLegacy" = "11:FALSE"
-            "PackageAs" = "3:1"
-            "Register" = "3:1"
-            "Exclude" = "11:FALSE"
-            "IsDependency" = "11:FALSE"
-            "IsolateTo" = "8:"
-            "ProjectOutputGroupRegister" = "3:1"
-            "OutputConfiguration" = "8:"
-            "OutputGroupCanonicalName" = "8:Built"
-            "OutputProjectGuid" = "8:{5140F22E-6865-40DA-BA8F-6B516D16F4D6}"
-            "ShowKeyOutput" = "11:TRUE"
-                "ExcludeFilters"
-                {
-                }
-            }
-            "{5259A561-127C-4D43-A0A1-72F10C7B3BF8}:_07E40B1AC8F34679AE742B3BC7137EC9"
-            {
-            "SourcePath" = "8:"
-            "TargetName" = "8:"
-            "Tag" = "8:"
-            "Folder" = "8:_191672BAE9C9481E9028623EDD4BD916"
-            "Condition" = "8:"
-            "Transitive" = "11:FALSE"
-            "Vital" = "11:TRUE"
-            "ReadOnly" = "11:FALSE"
-            "Hidden" = "11:FALSE"
-            "System" = "11:FALSE"
-            "Permanent" = "11:FALSE"
-            "SharedLegacy" = "11:FALSE"
-            "PackageAs" = "3:1"
-            "Register" = "3:1"
-            "Exclude" = "11:FALSE"
-            "IsDependency" = "11:FALSE"
-            "IsolateTo" = "8:"
-            "ProjectOutputGroupRegister" = "3:1"
-            "OutputConfiguration" = "8:"
-            "OutputGroupCanonicalName" = "8:SourceFiles"
-            "OutputProjectGuid" = "8:{0935173E-E072-4AE4-9A7E-4E84234C9A0C}"
-            "ShowKeyOutput" = "11:TRUE"
-                "ExcludeFilters"
-                {
-                }
-            }
-            "{5259A561-127C-4D43-A0A1-72F10C7B3BF8}:_279F6006FA2E4454BD6207C354DE3C74"
-            {
-            "SourcePath" = "8:"
-            "TargetName" = "8:"
-            "Tag" = "8:"
-            "Folder" = "8:_0EF44A0B43DF48B6B2CB939ECA9D34F6"
-            "Condition" = "8:"
-            "Transitive" = "11:FALSE"
-            "Vital" = "11:TRUE"
-            "ReadOnly" = "11:FALSE"
-            "Hidden" = "11:FALSE"
-            "System" = "11:FALSE"
-            "Permanent" = "11:FALSE"
-            "SharedLegacy" = "11:FALSE"
-            "PackageAs" = "3:1"
-            "Register" = "3:1"
-            "Exclude" = "11:FALSE"
-            "IsDependency" = "11:FALSE"
-            "IsolateTo" = "8:"
-            "ProjectOutputGroupRegister" = "3:1"
-            "OutputConfiguration" = "8:"
-            "OutputGroupCanonicalName" = "8:SourceFiles"
-            "OutputProjectGuid" = "8:{C50DD63B-0ACE-4F9B-A8C9-7E2C7EC0D3C8}"
-            "ShowKeyOutput" = "11:TRUE"
-                "ExcludeFilters"
-                {
-                }
-            }
-            "{5259A561-127C-4D43-A0A1-72F10C7B3BF8}:_2E75382927024C3393E535D16F89817A"
-            {
-            "SourcePath" = "8:"
-            "TargetName" = "8:"
-            "Tag" = "8:"
-            "Folder" = "8:_3B1C4E9E2A164A6A805470423C85CAEA"
-            "Condition" = "8:"
-            "Transitive" = "11:FALSE"
-            "Vital" = "11:TRUE"
-            "ReadOnly" = "11:FALSE"
-            "Hidden" = "11:FALSE"
-            "System" = "11:FALSE"
-            "Permanent" = "11:FALSE"
-            "SharedLegacy" = "11:FALSE"
-            "PackageAs" = "3:1"
-            "Register" = "3:1"
-            "Exclude" = "11:FALSE"
-            "IsDependency" = "11:FALSE"
-            "IsolateTo" = "8:"
-            "ProjectOutputGroupRegister" = "3:1"
-            "OutputConfiguration" = "8:"
-            "OutputGroupCanonicalName" = "8:Symbols"
-            "OutputProjectGuid" = "8:{0429E659-A35B-4A5C-917A-49CEA6D48B5E}"
-            "ShowKeyOutput" = "11:TRUE"
-                "ExcludeFilters"
-                {
-                }
-            }
-            "{5259A561-127C-4D43-A0A1-72F10C7B3BF8}:_49FED51A5AD04B0FB3A59C258E69E14C"
-            {
-            "SourcePath" = "8:"
-            "TargetName" = "8:"
-            "Tag" = "8:"
-            "Folder" = "8:_8AEABC26CD534D4B8814AA7E0C425871"
-            "Condition" = "8:"
-            "Transitive" = "11:FALSE"
-            "Vital" = "11:TRUE"
-            "ReadOnly" = "11:FALSE"
-            "Hidden" = "11:FALSE"
-            "System" = "11:FALSE"
-            "Permanent" = "11:FALSE"
-            "SharedLegacy" = "11:FALSE"
-            "PackageAs" = "3:1"
-            "Register" = "3:1"
-            "Exclude" = "11:FALSE"
-            "IsDependency" = "11:FALSE"
-            "IsolateTo" = "8:"
-            "ProjectOutputGroupRegister" = "3:1"
-            "OutputConfiguration" = "8:"
-            "OutputGroupCanonicalName" = "8:SourceFiles"
-            "OutputProjectGuid" = "8:{EEC385BF-261C-4F5B-A602-D3ECDFC2AC30}"
-            "ShowKeyOutput" = "11:TRUE"
-                "ExcludeFilters"
-                {
-                }
-            }
-            "{5259A561-127C-4D43-A0A1-72F10C7B3BF8}:_4CA2C7C50867498D96BC618A92018040"
-            {
-            "SourcePath" = "8:"
-            "TargetName" = "8:"
-            "Tag" = "8:"
-            "Folder" = "8:_754ADF65D09148F4904DB70DC60D3691"
-            "Condition" = "8:"
-            "Transitive" = "11:FALSE"
-            "Vital" = "11:TRUE"
-            "ReadOnly" = "11:FALSE"
-            "Hidden" = "11:FALSE"
-            "System" = "11:FALSE"
-            "Permanent" = "11:FALSE"
-            "SharedLegacy" = "11:FALSE"
-            "PackageAs" = "3:1"
-            "Register" = "3:1"
-            "Exclude" = "11:FALSE"
-            "IsDependency" = "11:FALSE"
-            "IsolateTo" = "8:"
-            "ProjectOutputGroupRegister" = "3:1"
-            "OutputConfiguration" = "8:"
-            "OutputGroupCanonicalName" = "8:SourceFiles"
-            "OutputProjectGuid" = "8:{709C5E40-E732-4196-A2F0-5B72206B7179}"
-            "ShowKeyOutput" = "11:TRUE"
-                "ExcludeFilters"
-                {
-                }
-            }
-            "{5259A561-127C-4D43-A0A1-72F10C7B3BF8}:_55AF45566C9E4604BEF86F7A487798A1"
-            {
-            "SourcePath" = "8:"
-            "TargetName" = "8:"
-            "Tag" = "8:"
-            "Folder" = "8:_FE48278A400F422E8C3DC51AF6EAC29B"
-            "Condition" = "8:"
-            "Transitive" = "11:FALSE"
-            "Vital" = "11:TRUE"
-            "ReadOnly" = "11:FALSE"
-            "Hidden" = "11:FALSE"
-            "System" = "11:FALSE"
-            "Permanent" = "11:FALSE"
-            "SharedLegacy" = "11:FALSE"
-            "PackageAs" = "3:1"
-            "Register" = "3:1"
-            "Exclude" = "11:FALSE"
-            "IsDependency" = "11:FALSE"
-            "IsolateTo" = "8:"
-            "ProjectOutputGroupRegister" = "3:1"
-            "OutputConfiguration" = "8:"
-            "OutputGroupCanonicalName" = "8:Symbols"
-            "OutputProjectGuid" = "8:{C50DD63B-0ACE-4F9B-A8C9-7E2C7EC0D3C8}"
-            "ShowKeyOutput" = "11:TRUE"
-                "ExcludeFilters"
-                {
-                }
-            }
-            "{5259A561-127C-4D43-A0A1-72F10C7B3BF8}:_61497E2A0C854C649A74D8F62B2A498C"
-            {
-<<<<<<< HEAD
-            "SourcePath" = "8:GT-2.1.0.msm"
-=======
-            "SourcePath" = "8:GT-2.0.1.msm"
->>>>>>> d7da24cb
-            "TargetName" = "8:"
-            "Tag" = "8:"
-            "Folder" = "8:_0458607A7A714D0FB9693B371225D9F3"
-            "Condition" = "8:"
-            "Transitive" = "11:FALSE"
-            "Vital" = "11:TRUE"
-            "ReadOnly" = "11:FALSE"
-            "Hidden" = "11:FALSE"
-            "System" = "11:FALSE"
-            "Permanent" = "11:FALSE"
-            "SharedLegacy" = "11:FALSE"
-            "PackageAs" = "3:2"
-            "Register" = "3:1"
-            "Exclude" = "11:FALSE"
-            "IsDependency" = "11:FALSE"
-            "IsolateTo" = "8:"
-            "ProjectOutputGroupRegister" = "3:1"
-            "OutputConfiguration" = "8:"
-            "OutputGroupCanonicalName" = "8:Built"
-            "OutputProjectGuid" = "8:{4468E7F2-9FB1-48EE-A446-1893F791A0E6}"
-            "ShowKeyOutput" = "11:TRUE"
-                "ExcludeFilters"
-                {
-                }
-                "KeyOutputModule"
-                {
-                "UseDynamicProperties" = "11:TRUE"
-                "IsDependency" = "11:FALSE"
-                "SourcePath" = "8:GT_MergeModule-2.0.msm"
-                    "Properties"
-                    {
-                        "_12381E82BD84CCFF3978A834A8C444A2.21394EE09B314621B11A7E5F7181325C"
-                        {
-                        "Name" = "8:_12381E82BD84CCFF3978A834A8C444A2.21394EE09B314621B11A7E5F7181325C"
-                        "DisplayName" = "8:"
-                        "Description" = "8:"
-                        "Type" = "3:2"
-                        "ContextData" = "8:InstallToGAC=;IsolateToManifest=_0A5CD1F50FA4E66B85BEA808A5A86ADD.21394EE09B314621B11A7E5F7181325C"
-                        "Attributes" = "3:0"
-                        "Setting" = "3:2"
-                        "Value" = "8:"
-                        "DefaultValue" = "8:"
-                        "ParentName" = "8:_34F27D0A044D4857A05958AF56E3CD13.21394EE09B314621B11A7E5F7181325C"
-                        "UsePlugInResources" = "11:FALSE"
-                        }
-                        "_34F27D0A044D4857A05958AF56E3CD13.21394EE09B314621B11A7E5F7181325C"
-                        {
-                        "Name" = "8:_34F27D0A044D4857A05958AF56E3CD13.21394EE09B314621B11A7E5F7181325C"
-                        "DisplayName" = "8:Module Retargetable Folder"
-                        "Description" = "8:"
-                        "Type" = "3:32769"
-                        "ContextData" = "8:_RetargetableFolder"
-                        "Attributes" = "3:6"
-                        "Setting" = "3:1"
-                        "UsePlugInResources" = "11:FALSE"
-                        }
-                        "_38CA6DFB1E7A49EAC8B1D44B46F9EC8C.21394EE09B314621B11A7E5F7181325C"
-                        {
-                        "Name" = "8:_38CA6DFB1E7A49EAC8B1D44B46F9EC8C.21394EE09B314621B11A7E5F7181325C"
-                        "DisplayName" = "8:"
-                        "Description" = "8:"
-                        "Type" = "3:2"
-                        "ContextData" = "8:InstallToGAC=;IsolateToManifest=_10558E4EF2F2200718EF2A79B34D44BB.21394EE09B314621B11A7E5F7181325C"
-                        "Attributes" = "3:0"
-                        "Setting" = "3:2"
-                        "Value" = "8:"
-                        "DefaultValue" = "8:"
-                        "ParentName" = "8:_34F27D0A044D4857A05958AF56E3CD13.21394EE09B314621B11A7E5F7181325C"
-                        "UsePlugInResources" = "11:FALSE"
-                        }
-                        "_CA7B75659A1E8086998AD273C93CB6D4.21394EE09B314621B11A7E5F7181325C"
-                        {
-                        "Name" = "8:_CA7B75659A1E8086998AD273C93CB6D4.21394EE09B314621B11A7E5F7181325C"
-                        "DisplayName" = "8:"
-                        "Description" = "8:"
-                        "Type" = "3:2"
-                        "ContextData" = "8:InstallToGAC=;IsolateToManifest=_B82836DF98E26F6FD92902DA6C5E7D02.21394EE09B314621B11A7E5F7181325C"
-                        "Attributes" = "3:0"
-                        "Setting" = "3:2"
-                        "Value" = "8:"
-                        "DefaultValue" = "8:"
-                        "ParentName" = "8:_34F27D0A044D4857A05958AF56E3CD13.21394EE09B314621B11A7E5F7181325C"
-                        "UsePlugInResources" = "11:FALSE"
-                        }
-                    }
-                "LanguageId" = "3:1033"
-                "Exclude" = "11:FALSE"
-                "Folder" = "8:_0458607A7A714D0FB9693B371225D9F3"
-                "Feature" = "8:"
-                "IsolateTo" = "8:"
-                }
-            }
-            "{5259A561-127C-4D43-A0A1-72F10C7B3BF8}:_6B2F03CCC3C64817B99124876F2C5F13"
-            {
-            "SourcePath" = "8:"
-            "TargetName" = "8:"
-            "Tag" = "8:"
-            "Folder" = "8:_7F06D54943144AD98CABD614806EB300"
-            "Condition" = "8:"
-            "Transitive" = "11:FALSE"
-            "Vital" = "11:TRUE"
-            "ReadOnly" = "11:FALSE"
-            "Hidden" = "11:FALSE"
-            "System" = "11:FALSE"
-            "Permanent" = "11:FALSE"
-            "SharedLegacy" = "11:FALSE"
-            "PackageAs" = "3:1"
-            "Register" = "3:1"
-            "Exclude" = "11:FALSE"
-            "IsDependency" = "11:FALSE"
-            "IsolateTo" = "8:"
-            "ProjectOutputGroupRegister" = "3:1"
-            "OutputConfiguration" = "8:"
-            "OutputGroupCanonicalName" = "8:Symbols"
-            "OutputProjectGuid" = "8:{5140F22E-6865-40DA-BA8F-6B516D16F4D6}"
-            "ShowKeyOutput" = "11:TRUE"
-                "ExcludeFilters"
-                {
-                }
-            }
-            "{5259A561-127C-4D43-A0A1-72F10C7B3BF8}:_713A416FB80A45DEB1C3276AB1E5E2A3"
-            {
-            "SourcePath" = "8:"
-            "TargetName" = "8:"
-            "Tag" = "8:"
-            "Folder" = "8:_5E5219A2A82C4A4685944FEFC8DA1E82"
-            "Condition" = "8:"
-            "Transitive" = "11:FALSE"
-            "Vital" = "11:TRUE"
-            "ReadOnly" = "11:FALSE"
-            "Hidden" = "11:FALSE"
-            "System" = "11:FALSE"
-            "Permanent" = "11:FALSE"
-            "SharedLegacy" = "11:FALSE"
-            "PackageAs" = "3:1"
-            "Register" = "3:1"
-            "Exclude" = "11:FALSE"
-            "IsDependency" = "11:FALSE"
-            "IsolateTo" = "8:"
-            "ProjectOutputGroupRegister" = "3:1"
-            "OutputConfiguration" = "8:"
-            "OutputGroupCanonicalName" = "8:Symbols"
-            "OutputProjectGuid" = "8:{0935173E-E072-4AE4-9A7E-4E84234C9A0C}"
-            "ShowKeyOutput" = "11:TRUE"
-                "ExcludeFilters"
-                {
-                }
-            }
-            "{5259A561-127C-4D43-A0A1-72F10C7B3BF8}:_7481C6923BF24876AE989D82BDE40309"
-            {
-            "SourcePath" = "8:..\\Examples\\PassiveTelepointers\\obj\\Debug\\PassiveTelepointers.exe"
-            "TargetName" = "8:"
-            "Tag" = "8:"
-            "Folder" = "8:_FE48278A400F422E8C3DC51AF6EAC29B"
-            "Condition" = "8:"
-            "Transitive" = "11:FALSE"
-            "Vital" = "11:TRUE"
-            "ReadOnly" = "11:FALSE"
-            "Hidden" = "11:FALSE"
-            "System" = "11:FALSE"
-            "Permanent" = "11:FALSE"
-            "SharedLegacy" = "11:FALSE"
-            "PackageAs" = "3:1"
-            "Register" = "3:1"
-            "Exclude" = "11:FALSE"
-            "IsDependency" = "11:FALSE"
-            "IsolateTo" = "8:"
-            "ProjectOutputGroupRegister" = "3:1"
-            "OutputConfiguration" = "8:"
-            "OutputGroupCanonicalName" = "8:Built"
-            "OutputProjectGuid" = "8:{C50DD63B-0ACE-4F9B-A8C9-7E2C7EC0D3C8}"
-            "ShowKeyOutput" = "11:TRUE"
-                "ExcludeFilters"
-                {
-                }
-            }
-            "{5259A561-127C-4D43-A0A1-72F10C7B3BF8}:_75FCDAEDDB444D618301E343F5E87931"
-            {
-            "SourcePath" = "8:"
-            "TargetName" = "8:"
-            "Tag" = "8:"
-            "Folder" = "8:_6BDB7906485949629A2DA7BEACA2D639"
-            "Condition" = "8:"
-            "Transitive" = "11:FALSE"
-            "Vital" = "11:TRUE"
-            "ReadOnly" = "11:FALSE"
-            "Hidden" = "11:FALSE"
-            "System" = "11:FALSE"
-            "Permanent" = "11:FALSE"
-            "SharedLegacy" = "11:FALSE"
-            "PackageAs" = "3:1"
-            "Register" = "3:1"
-            "Exclude" = "11:FALSE"
-            "IsDependency" = "11:FALSE"
-            "IsolateTo" = "8:"
-            "ProjectOutputGroupRegister" = "3:1"
-            "OutputConfiguration" = "8:"
-            "OutputGroupCanonicalName" = "8:SourceFiles"
-            "OutputProjectGuid" = "8:{4582FA58-11F9-4C2B-B2B9-C4DC51C3FC26}"
-            "ShowKeyOutput" = "11:TRUE"
-                "ExcludeFilters"
-                {
-                }
-            }
-            "{5259A561-127C-4D43-A0A1-72F10C7B3BF8}:_782A3536D58D49A2A0A372AC1D89299D"
-            {
-            "SourcePath" = "8:"
-            "TargetName" = "8:"
-            "Tag" = "8:"
-            "Folder" = "8:_FE48278A400F422E8C3DC51AF6EAC29B"
-            "Condition" = "8:"
-            "Transitive" = "11:FALSE"
-            "Vital" = "11:TRUE"
-            "ReadOnly" = "11:FALSE"
-            "Hidden" = "11:FALSE"
-            "System" = "11:FALSE"
-            "Permanent" = "11:FALSE"
-            "SharedLegacy" = "11:FALSE"
-            "PackageAs" = "3:1"
-            "Register" = "3:1"
-            "Exclude" = "11:FALSE"
-            "IsDependency" = "11:FALSE"
-            "IsolateTo" = "8:"
-            "ProjectOutputGroupRegister" = "3:1"
-            "OutputConfiguration" = "8:"
-            "OutputGroupCanonicalName" = "8:Documentation"
-            "OutputProjectGuid" = "8:{C50DD63B-0ACE-4F9B-A8C9-7E2C7EC0D3C8}"
-            "ShowKeyOutput" = "11:TRUE"
-                "ExcludeFilters"
-                {
-                }
-            }
-            "{5259A561-127C-4D43-A0A1-72F10C7B3BF8}:_7C5AD0C1B01D4FBB9D9401898C1837B8"
-            {
-            "SourcePath" = "8:"
-            "TargetName" = "8:"
-            "Tag" = "8:"
-            "Folder" = "8:_C953A116879A41EB99403CC13D965502"
-            "Condition" = "8:"
-            "Transitive" = "11:FALSE"
-            "Vital" = "11:TRUE"
-            "ReadOnly" = "11:FALSE"
-            "Hidden" = "11:FALSE"
-            "System" = "11:FALSE"
-            "Permanent" = "11:FALSE"
-            "SharedLegacy" = "11:FALSE"
-            "PackageAs" = "3:1"
-            "Register" = "3:1"
-            "Exclude" = "11:FALSE"
-            "IsDependency" = "11:FALSE"
-            "IsolateTo" = "8:"
-            "ProjectOutputGroupRegister" = "3:1"
-            "OutputConfiguration" = "8:"
-            "OutputGroupCanonicalName" = "8:Documentation"
-            "OutputProjectGuid" = "8:{4582FA58-11F9-4C2B-B2B9-C4DC51C3FC26}"
-            "ShowKeyOutput" = "11:TRUE"
-                "ExcludeFilters"
-                {
-                }
-            }
-            "{5259A561-127C-4D43-A0A1-72F10C7B3BF8}:_92908E5CA7AA4E86A5661FBB7ABC8340"
-            {
-            "SourcePath" = "8:"
-            "TargetName" = "8:"
-            "Tag" = "8:"
-            "Folder" = "8:_645EDADA806045B6BEF2E8888E44A695"
-            "Condition" = "8:"
-            "Transitive" = "11:FALSE"
-            "Vital" = "11:TRUE"
-            "ReadOnly" = "11:FALSE"
-            "Hidden" = "11:FALSE"
-            "System" = "11:FALSE"
-            "Permanent" = "11:FALSE"
-            "SharedLegacy" = "11:FALSE"
-            "PackageAs" = "3:1"
-            "Register" = "3:1"
-            "Exclude" = "11:FALSE"
-            "IsDependency" = "11:FALSE"
-            "IsolateTo" = "8:"
-            "ProjectOutputGroupRegister" = "3:1"
-            "OutputConfiguration" = "8:"
-            "OutputGroupCanonicalName" = "8:Symbols"
-            "OutputProjectGuid" = "8:{709C5E40-E732-4196-A2F0-5B72206B7179}"
-            "ShowKeyOutput" = "11:TRUE"
-                "ExcludeFilters"
-                {
-                }
-            }
-            "{5259A561-127C-4D43-A0A1-72F10C7B3BF8}:_95800BDB225B406CABA8848D3262ED2B"
-            {
-            "SourcePath" = "8:"
-            "TargetName" = "8:"
-            "Tag" = "8:"
-            "Folder" = "8:_7F06D54943144AD98CABD614806EB300"
-            "Condition" = "8:"
-            "Transitive" = "11:FALSE"
-            "Vital" = "11:TRUE"
-            "ReadOnly" = "11:FALSE"
-            "Hidden" = "11:FALSE"
-            "System" = "11:FALSE"
-            "Permanent" = "11:FALSE"
-            "SharedLegacy" = "11:FALSE"
-            "PackageAs" = "3:1"
-            "Register" = "3:1"
-            "Exclude" = "11:FALSE"
-            "IsDependency" = "11:FALSE"
-            "IsolateTo" = "8:"
-            "ProjectOutputGroupRegister" = "3:1"
-            "OutputConfiguration" = "8:"
-            "OutputGroupCanonicalName" = "8:Documentation"
-            "OutputProjectGuid" = "8:{5140F22E-6865-40DA-BA8F-6B516D16F4D6}"
-            "ShowKeyOutput" = "11:TRUE"
-                "ExcludeFilters"
-                {
-                }
-            }
-            "{5259A561-127C-4D43-A0A1-72F10C7B3BF8}:_97939329583D47A893E8AB0836A5A3B0"
-            {
-            "SourcePath" = "8:"
-            "TargetName" = "8:"
-            "Tag" = "8:"
-            "Folder" = "8:_3974FC786CAF444BAEB5A2259E60BCA6"
-            "Condition" = "8:"
-            "Transitive" = "11:FALSE"
-            "Vital" = "11:TRUE"
-            "ReadOnly" = "11:FALSE"
-            "Hidden" = "11:FALSE"
-            "System" = "11:FALSE"
-            "Permanent" = "11:FALSE"
-            "SharedLegacy" = "11:FALSE"
-            "PackageAs" = "3:1"
-            "Register" = "3:1"
-            "Exclude" = "11:FALSE"
-            "IsDependency" = "11:FALSE"
-            "IsolateTo" = "8:"
-            "ProjectOutputGroupRegister" = "3:1"
-            "OutputConfiguration" = "8:"
-            "OutputGroupCanonicalName" = "8:SourceFiles"
-            "OutputProjectGuid" = "8:{5140F22E-6865-40DA-BA8F-6B516D16F4D6}"
-            "ShowKeyOutput" = "11:TRUE"
-                "ExcludeFilters"
-                {
-                }
-            }
-            "{5259A561-127C-4D43-A0A1-72F10C7B3BF8}:_A56587BD6A604EF3A9C27D0C4F739B58"
-            {
-            "SourcePath" = "8:..\\GTServer\\GTServer\\bin\\Debug\\GTServer.XML"
-            "TargetName" = "8:"
-            "Tag" = "8:"
-            "Folder" = "8:_645EDADA806045B6BEF2E8888E44A695"
-            "Condition" = "8:"
-            "Transitive" = "11:FALSE"
-            "Vital" = "11:TRUE"
-            "ReadOnly" = "11:FALSE"
-            "Hidden" = "11:FALSE"
-            "System" = "11:FALSE"
-            "Permanent" = "11:FALSE"
-            "SharedLegacy" = "11:FALSE"
-            "PackageAs" = "3:1"
-            "Register" = "3:1"
-            "Exclude" = "11:FALSE"
-            "IsDependency" = "11:FALSE"
-            "IsolateTo" = "8:"
-            "ProjectOutputGroupRegister" = "3:1"
-            "OutputConfiguration" = "8:"
-            "OutputGroupCanonicalName" = "8:Documentation"
-            "OutputProjectGuid" = "8:{709C5E40-E732-4196-A2F0-5B72206B7179}"
-            "ShowKeyOutput" = "11:TRUE"
-                "ExcludeFilters"
-                {
-                }
-            }
-            "{5259A561-127C-4D43-A0A1-72F10C7B3BF8}:_A6C586BD62274FA5B9BC4F4CD4BDC0CE"
-            {
-            "SourcePath" = "8:"
-            "TargetName" = "8:"
-            "Tag" = "8:"
-            "Folder" = "8:_5E5219A2A82C4A4685944FEFC8DA1E82"
-            "Condition" = "8:"
-            "Transitive" = "11:FALSE"
-            "Vital" = "11:TRUE"
-            "ReadOnly" = "11:FALSE"
-            "Hidden" = "11:FALSE"
-            "System" = "11:FALSE"
-            "Permanent" = "11:FALSE"
-            "SharedLegacy" = "11:FALSE"
-            "PackageAs" = "3:1"
-            "Register" = "3:1"
-            "Exclude" = "11:FALSE"
-            "IsDependency" = "11:FALSE"
-            "IsolateTo" = "8:"
-            "ProjectOutputGroupRegister" = "3:1"
-            "OutputConfiguration" = "8:"
-            "OutputGroupCanonicalName" = "8:Documentation"
-            "OutputProjectGuid" = "8:{0935173E-E072-4AE4-9A7E-4E84234C9A0C}"
-            "ShowKeyOutput" = "11:TRUE"
-                "ExcludeFilters"
-                {
-                }
-            }
-            "{5259A561-127C-4D43-A0A1-72F10C7B3BF8}:_A9606D69A5D7483B9AE27687599E4970"
-            {
-<<<<<<< HEAD
-            "SourcePath" = "8:GT-2.1.0.msm"
-=======
-            "SourcePath" = "8:GT-2.0.1.msm"
->>>>>>> d7da24cb
-            "TargetName" = "8:"
-            "Tag" = "8:"
-            "Folder" = "8:_0458607A7A714D0FB9693B371225D9F3"
-            "Condition" = "8:"
-            "Transitive" = "11:FALSE"
-            "Vital" = "11:TRUE"
-            "ReadOnly" = "11:FALSE"
-            "Hidden" = "11:FALSE"
-            "System" = "11:FALSE"
-            "Permanent" = "11:FALSE"
-            "SharedLegacy" = "11:FALSE"
-            "PackageAs" = "3:1"
-            "Register" = "3:1"
-            "Exclude" = "11:FALSE"
-            "IsDependency" = "11:FALSE"
-            "IsolateTo" = "8:"
-            "ProjectOutputGroupRegister" = "3:1"
-            "OutputConfiguration" = "8:"
-            "OutputGroupCanonicalName" = "8:Built"
-            "OutputProjectGuid" = "8:{4468E7F2-9FB1-48EE-A446-1893F791A0E6}"
-            "ShowKeyOutput" = "11:TRUE"
-                "ExcludeFilters"
-                {
-                }
-                "KeyOutputModule"
-                {
-                "UseDynamicProperties" = "11:TRUE"
-                "IsDependency" = "11:FALSE"
-                "SourcePath" = "8:GT_MergeModule.msm"
-                    "Properties"
-                    {
-                        "_12381E82BD84CCFF3978A834A8C444A2.21394EE09B314621B11A7E5F7181325C"
-                        {
-                        "Name" = "8:_12381E82BD84CCFF3978A834A8C444A2.21394EE09B314621B11A7E5F7181325C"
-                        "DisplayName" = "8:"
-                        "Description" = "8:"
-                        "Type" = "3:2"
-                        "ContextData" = "8:InstallToGAC=;IsolateToManifest=_0A5CD1F50FA4E66B85BEA808A5A86ADD.21394EE09B314621B11A7E5F7181325C"
-                        "Attributes" = "3:0"
-                        "Setting" = "3:2"
-                        "Value" = "8:"
-                        "DefaultValue" = "8:"
-                        "ParentName" = "8:_34F27D0A044D4857A05958AF56E3CD13.21394EE09B314621B11A7E5F7181325C"
-                        "UsePlugInResources" = "11:FALSE"
-                        }
-                        "_34F27D0A044D4857A05958AF56E3CD13.21394EE09B314621B11A7E5F7181325C"
-                        {
-                        "Name" = "8:_34F27D0A044D4857A05958AF56E3CD13.21394EE09B314621B11A7E5F7181325C"
-                        "DisplayName" = "8:Module Retargetable Folder"
-                        "Description" = "8:"
-                        "Type" = "3:32769"
-                        "ContextData" = "8:_RetargetableFolder"
-                        "Attributes" = "3:6"
-                        "Setting" = "3:2"
-                        "Value" = "8:_C4AA15D5F8A74842A5B7968E6B77AB48"
-                        "UsePlugInResources" = "11:FALSE"
-                        }
-                        "_38CA6DFB1E7A49EAC8B1D44B46F9EC8C.21394EE09B314621B11A7E5F7181325C"
-                        {
-                        "Name" = "8:_38CA6DFB1E7A49EAC8B1D44B46F9EC8C.21394EE09B314621B11A7E5F7181325C"
-                        "DisplayName" = "8:"
-                        "Description" = "8:"
-                        "Type" = "3:2"
-                        "ContextData" = "8:InstallToGAC=;IsolateToManifest=_10558E4EF2F2200718EF2A79B34D44BB.21394EE09B314621B11A7E5F7181325C"
-                        "Attributes" = "3:0"
-                        "Setting" = "3:2"
-                        "Value" = "8:"
-                        "DefaultValue" = "8:"
-                        "ParentName" = "8:_34F27D0A044D4857A05958AF56E3CD13.21394EE09B314621B11A7E5F7181325C"
-                        "UsePlugInResources" = "11:FALSE"
-                        }
-                        "_CA7B75659A1E8086998AD273C93CB6D4.21394EE09B314621B11A7E5F7181325C"
-                        {
-                        "Name" = "8:_CA7B75659A1E8086998AD273C93CB6D4.21394EE09B314621B11A7E5F7181325C"
-                        "DisplayName" = "8:"
-                        "Description" = "8:"
-                        "Type" = "3:2"
-                        "ContextData" = "8:InstallToGAC=;IsolateToManifest=_B82836DF98E26F6FD92902DA6C5E7D02.21394EE09B314621B11A7E5F7181325C"
-                        "Attributes" = "3:0"
-                        "Setting" = "3:2"
-                        "Value" = "8:"
-                        "DefaultValue" = "8:"
-                        "ParentName" = "8:_34F27D0A044D4857A05958AF56E3CD13.21394EE09B314621B11A7E5F7181325C"
-                        "UsePlugInResources" = "11:FALSE"
-                        }
-                    }
-                "LanguageId" = "3:1033"
-                "Exclude" = "11:FALSE"
-                "Folder" = "8:_0458607A7A714D0FB9693B371225D9F3"
-                "Feature" = "8:"
-                "IsolateTo" = "8:"
-                }
-            }
-            "{5259A561-127C-4D43-A0A1-72F10C7B3BF8}:_A9C845B4CE3F4214B400066873EDA2D3"
-            {
-            "SourcePath" = "8:"
-            "TargetName" = "8:"
-            "Tag" = "8:"
-            "Folder" = "8:_645EDADA806045B6BEF2E8888E44A695"
-            "Condition" = "8:"
-            "Transitive" = "11:FALSE"
-            "Vital" = "11:TRUE"
-            "ReadOnly" = "11:FALSE"
-            "Hidden" = "11:FALSE"
-            "System" = "11:FALSE"
-            "Permanent" = "11:FALSE"
-            "SharedLegacy" = "11:FALSE"
-            "PackageAs" = "3:1"
-            "Register" = "3:1"
-            "Exclude" = "11:FALSE"
-            "IsDependency" = "11:FALSE"
-            "IsolateTo" = "8:"
-            "ProjectOutputGroupRegister" = "3:1"
-            "OutputConfiguration" = "8:"
-            "OutputGroupCanonicalName" = "8:Symbols"
-            "OutputProjectGuid" = "8:{621EB577-E34F-4833-A978-9DCA342D9F6C}"
-            "ShowKeyOutput" = "11:TRUE"
-                "ExcludeFilters"
-                {
-                }
-            }
-            "{5259A561-127C-4D43-A0A1-72F10C7B3BF8}:_C11F2B9C0FA4433980C85CE89CDE7F10"
-            {
-            "SourcePath" = "8:..\\Examples\\Telepointers\\obj\\Debug\\Telepointers.exe"
-            "TargetName" = "8:"
-            "Tag" = "8:"
-            "Folder" = "8:_3B1C4E9E2A164A6A805470423C85CAEA"
-            "Condition" = "8:"
-            "Transitive" = "11:FALSE"
-            "Vital" = "11:TRUE"
-            "ReadOnly" = "11:FALSE"
-            "Hidden" = "11:FALSE"
-            "System" = "11:FALSE"
-            "Permanent" = "11:FALSE"
-            "SharedLegacy" = "11:FALSE"
-            "PackageAs" = "3:1"
-            "Register" = "3:1"
-            "Exclude" = "11:FALSE"
-            "IsDependency" = "11:FALSE"
-            "IsolateTo" = "8:"
-            "ProjectOutputGroupRegister" = "3:1"
-            "OutputConfiguration" = "8:"
-            "OutputGroupCanonicalName" = "8:Built"
-            "OutputProjectGuid" = "8:{0429E659-A35B-4A5C-917A-49CEA6D48B5E}"
-            "ShowKeyOutput" = "11:TRUE"
-                "ExcludeFilters"
-                {
-                }
-            }
-            "{5259A561-127C-4D43-A0A1-72F10C7B3BF8}:_C172698ED1FB4CD7AA5B3DF1485A7CF4"
-            {
-            "SourcePath" = "8:"
-            "TargetName" = "8:"
-            "Tag" = "8:"
-            "Folder" = "8:_C953A116879A41EB99403CC13D965502"
-            "Condition" = "8:"
-            "Transitive" = "11:FALSE"
-            "Vital" = "11:TRUE"
-            "ReadOnly" = "11:FALSE"
-            "Hidden" = "11:FALSE"
-            "System" = "11:FALSE"
-            "Permanent" = "11:FALSE"
-            "SharedLegacy" = "11:FALSE"
-            "PackageAs" = "3:1"
-            "Register" = "3:1"
-            "Exclude" = "11:FALSE"
-            "IsDependency" = "11:FALSE"
-            "IsolateTo" = "8:"
-            "ProjectOutputGroupRegister" = "3:1"
-            "OutputConfiguration" = "8:"
-            "OutputGroupCanonicalName" = "8:Symbols"
-            "OutputProjectGuid" = "8:{4582FA58-11F9-4C2B-B2B9-C4DC51C3FC26}"
-            "ShowKeyOutput" = "11:TRUE"
-                "ExcludeFilters"
-                {
-                }
-            }
-            "{5259A561-127C-4D43-A0A1-72F10C7B3BF8}:_D67A452F653F457B847BAFBF9574E135"
-            {
-            "SourcePath" = "8:..\\GTBase\\bin\\Debug\\GTBase.XML"
-            "TargetName" = "8:"
-            "Tag" = "8:"
-            "Folder" = "8:_645EDADA806045B6BEF2E8888E44A695"
-            "Condition" = "8:"
-            "Transitive" = "11:FALSE"
-            "Vital" = "11:TRUE"
-            "ReadOnly" = "11:FALSE"
-            "Hidden" = "11:FALSE"
-            "System" = "11:FALSE"
-            "Permanent" = "11:FALSE"
-            "SharedLegacy" = "11:FALSE"
-            "PackageAs" = "3:1"
-            "Register" = "3:1"
-            "Exclude" = "11:FALSE"
-            "IsDependency" = "11:FALSE"
-            "IsolateTo" = "8:"
-            "ProjectOutputGroupRegister" = "3:1"
-            "OutputConfiguration" = "8:"
-            "OutputGroupCanonicalName" = "8:Documentation"
-            "OutputProjectGuid" = "8:{EEC385BF-261C-4F5B-A602-D3ECDFC2AC30}"
-            "ShowKeyOutput" = "11:TRUE"
-                "ExcludeFilters"
-                {
-                }
-            }
-            "{5259A561-127C-4D43-A0A1-72F10C7B3BF8}:_D6A8B311696C4ECF8B0A6C3FF68529BB"
-            {
-            "SourcePath" = "8:..\\GTClient\\GTClient\\bin\\Debug\\GTClient.xml"
-            "TargetName" = "8:"
-            "Tag" = "8:"
-            "Folder" = "8:_645EDADA806045B6BEF2E8888E44A695"
-            "Condition" = "8:"
-            "Transitive" = "11:FALSE"
-            "Vital" = "11:TRUE"
-            "ReadOnly" = "11:FALSE"
-            "Hidden" = "11:FALSE"
-            "System" = "11:FALSE"
-            "Permanent" = "11:FALSE"
-            "SharedLegacy" = "11:FALSE"
-            "PackageAs" = "3:1"
-            "Register" = "3:1"
-            "Exclude" = "11:FALSE"
-            "IsDependency" = "11:FALSE"
-            "IsolateTo" = "8:"
-            "ProjectOutputGroupRegister" = "3:1"
-            "OutputConfiguration" = "8:"
-            "OutputGroupCanonicalName" = "8:Documentation"
-            "OutputProjectGuid" = "8:{621EB577-E34F-4833-A978-9DCA342D9F6C}"
-            "ShowKeyOutput" = "11:TRUE"
-                "ExcludeFilters"
-                {
-                }
-            }
-            "{5259A561-127C-4D43-A0A1-72F10C7B3BF8}:_D74790FCF0114E59A271655DCDB21028"
-            {
-            "SourcePath" = "8:"
-            "TargetName" = "8:"
-            "Tag" = "8:"
-            "Folder" = "8:_3B1C4E9E2A164A6A805470423C85CAEA"
-            "Condition" = "8:"
-            "Transitive" = "11:FALSE"
-            "Vital" = "11:TRUE"
-            "ReadOnly" = "11:FALSE"
-            "Hidden" = "11:FALSE"
-            "System" = "11:FALSE"
-            "Permanent" = "11:FALSE"
-            "SharedLegacy" = "11:FALSE"
-            "PackageAs" = "3:1"
-            "Register" = "3:1"
-            "Exclude" = "11:FALSE"
-            "IsDependency" = "11:FALSE"
-            "IsolateTo" = "8:"
-            "ProjectOutputGroupRegister" = "3:1"
-            "OutputConfiguration" = "8:"
-            "OutputGroupCanonicalName" = "8:Documentation"
-            "OutputProjectGuid" = "8:{0429E659-A35B-4A5C-917A-49CEA6D48B5E}"
-            "ShowKeyOutput" = "11:TRUE"
-                "ExcludeFilters"
-                {
-                }
-            }
-            "{5259A561-127C-4D43-A0A1-72F10C7B3BF8}:_DE0CB8853FE74E3A95131A51A19059E6"
-            {
-            "SourcePath" = "8:..\\GTServer\\ClientRepeater\\obj\\Debug\\ClientRepeater.exe"
-            "TargetName" = "8:"
-            "Tag" = "8:"
-            "Folder" = "8:_5E5219A2A82C4A4685944FEFC8DA1E82"
-            "Condition" = "8:"
-            "Transitive" = "11:FALSE"
-            "Vital" = "11:TRUE"
-            "ReadOnly" = "11:FALSE"
-            "Hidden" = "11:FALSE"
-            "System" = "11:FALSE"
-            "Permanent" = "11:FALSE"
-            "SharedLegacy" = "11:FALSE"
-            "PackageAs" = "3:1"
-            "Register" = "3:1"
-            "Exclude" = "11:FALSE"
-            "IsDependency" = "11:FALSE"
-            "IsolateTo" = "8:"
-            "ProjectOutputGroupRegister" = "3:1"
-            "OutputConfiguration" = "8:"
-            "OutputGroupCanonicalName" = "8:Built"
-            "OutputProjectGuid" = "8:{0935173E-E072-4AE4-9A7E-4E84234C9A0C}"
-            "ShowKeyOutput" = "11:TRUE"
-                "ExcludeFilters"
-                {
-                }
-            }
-            "{5259A561-127C-4D43-A0A1-72F10C7B3BF8}:_E4786F7FC8DB427DAF475EEBBE724729"
-            {
-            "SourcePath" = "8:"
-            "TargetName" = "8:"
-            "Tag" = "8:"
-            "Folder" = "8:_645EDADA806045B6BEF2E8888E44A695"
-            "Condition" = "8:"
-            "Transitive" = "11:FALSE"
-            "Vital" = "11:TRUE"
-            "ReadOnly" = "11:FALSE"
-            "Hidden" = "11:FALSE"
-            "System" = "11:FALSE"
-            "Permanent" = "11:FALSE"
-            "SharedLegacy" = "11:FALSE"
-            "PackageAs" = "3:1"
-            "Register" = "3:1"
-            "Exclude" = "11:FALSE"
-            "IsDependency" = "11:FALSE"
-            "IsolateTo" = "8:"
-            "ProjectOutputGroupRegister" = "3:1"
-            "OutputConfiguration" = "8:"
-            "OutputGroupCanonicalName" = "8:Symbols"
-            "OutputProjectGuid" = "8:{EEC385BF-261C-4F5B-A602-D3ECDFC2AC30}"
-            "ShowKeyOutput" = "11:TRUE"
-                "ExcludeFilters"
-                {
-                }
-            }
-            "{5259A561-127C-4D43-A0A1-72F10C7B3BF8}:_E4C2D9E1D424442CB1AE9B4C92A79BF5"
-            {
-            "SourcePath" = "8:..\\Examples\\ClientChat\\obj\\Debug\\ClientChat.exe"
-            "TargetName" = "8:"
-            "Tag" = "8:"
-            "Folder" = "8:_C953A116879A41EB99403CC13D965502"
-            "Condition" = "8:"
-            "Transitive" = "11:FALSE"
-            "Vital" = "11:TRUE"
-            "ReadOnly" = "11:FALSE"
-            "Hidden" = "11:FALSE"
-            "System" = "11:FALSE"
-            "Permanent" = "11:FALSE"
-            "SharedLegacy" = "11:FALSE"
-            "PackageAs" = "3:1"
-            "Register" = "3:1"
-            "Exclude" = "11:FALSE"
-            "IsDependency" = "11:FALSE"
-            "IsolateTo" = "8:"
-            "ProjectOutputGroupRegister" = "3:1"
-            "OutputConfiguration" = "8:"
-            "OutputGroupCanonicalName" = "8:Built"
-            "OutputProjectGuid" = "8:{4582FA58-11F9-4C2B-B2B9-C4DC51C3FC26}"
-            "ShowKeyOutput" = "11:TRUE"
-                "ExcludeFilters"
-                {
-                }
-            }
-            "{5259A561-127C-4D43-A0A1-72F10C7B3BF8}:_EB625B72A98D442985DEAE3032559412"
-            {
-            "SourcePath" = "8:"
-            "TargetName" = "8:"
-            "Tag" = "8:"
-            "Folder" = "8:_02E39FA59FD846BBB2896740773C8836"
-            "Condition" = "8:"
-            "Transitive" = "11:FALSE"
-            "Vital" = "11:TRUE"
-            "ReadOnly" = "11:FALSE"
-            "Hidden" = "11:FALSE"
-            "System" = "11:FALSE"
-            "Permanent" = "11:FALSE"
-            "SharedLegacy" = "11:FALSE"
-            "PackageAs" = "3:1"
-            "Register" = "3:1"
-            "Exclude" = "11:FALSE"
-            "IsDependency" = "11:FALSE"
-            "IsolateTo" = "8:"
-            "ProjectOutputGroupRegister" = "3:1"
-            "OutputConfiguration" = "8:"
-            "OutputGroupCanonicalName" = "8:SourceFiles"
-            "OutputProjectGuid" = "8:{621EB577-E34F-4833-A978-9DCA342D9F6C}"
-            "ShowKeyOutput" = "11:TRUE"
-                "ExcludeFilters"
-                {
-                }
-            }
-            "{5259A561-127C-4D43-A0A1-72F10C7B3BF8}:_F385D18833594F0684185AD19074EE51"
-            {
-            "SourcePath" = "8:"
-            "TargetName" = "8:"
-            "Tag" = "8:"
-            "Folder" = "8:_68618E056926412C86E8EC78D77C209C"
-            "Condition" = "8:"
-            "Transitive" = "11:FALSE"
-            "Vital" = "11:TRUE"
-            "ReadOnly" = "11:FALSE"
-            "Hidden" = "11:FALSE"
-            "System" = "11:FALSE"
-            "Permanent" = "11:FALSE"
-            "SharedLegacy" = "11:FALSE"
-            "PackageAs" = "3:1"
-            "Register" = "3:1"
-            "Exclude" = "11:FALSE"
-            "IsDependency" = "11:FALSE"
-            "IsolateTo" = "8:"
-            "ProjectOutputGroupRegister" = "3:1"
-            "OutputConfiguration" = "8:"
-            "OutputGroupCanonicalName" = "8:SourceFiles"
-            "OutputProjectGuid" = "8:{0429E659-A35B-4A5C-917A-49CEA6D48B5E}"
-            "ShowKeyOutput" = "11:TRUE"
-                "ExcludeFilters"
-                {
-                }
-            }
-        }
-    }
-}
+﻿"DeployProject"
+{
+"VSVersion" = "3:800"
+"ProjectType" = "8:{978C614F-708E-4E1A-B201-565925725DBA}"
+"IsWebType" = "8:FALSE"
+"ProjectName" = "8:GT.Setup"
+"LanguageId" = "3:1033"
+"CodePage" = "3:1252"
+"UILanguageId" = "3:1033"
+"SccProjectName" = "8:"
+"SccLocalPath" = "8:"
+"SccAuxPath" = "8:"
+"SccProvider" = "8:"
+    "Hierarchy"
+    {
+        "Entry"
+        {
+        "MsmKey" = "8:_004B90FF037A451298F444A350444A39"
+        "OwnerKey" = "8:_UNDEFINED"
+        "MsmSig" = "8:_UNDEFINED"
+        }
+        "Entry"
+        {
+        "MsmKey" = "8:_1C3B1D9920334965A24C75F772F1DE77"
+        "OwnerKey" = "8:_UNDEFINED"
+        "MsmSig" = "8:_UNDEFINED"
+        }
+        "Entry"
+        {
+        "MsmKey" = "8:_2FB0F89BC1A65C9CD310AFD1446EE844"
+        "OwnerKey" = "8:_004B90FF037A451298F444A350444A39"
+        "MsmSig" = "8:_UNDEFINED"
+        }
+        "Entry"
+        {
+        "MsmKey" = "8:_2FB0F89BC1A65C9CD310AFD1446EE844"
+        "OwnerKey" = "8:_E4C2D9E1D424442CB1AE9B4C92A79BF5"
+        "MsmSig" = "8:_UNDEFINED"
+        }
+        "Entry"
+        {
+        "MsmKey" = "8:_2FB0F89BC1A65C9CD310AFD1446EE844"
+        "OwnerKey" = "8:_AF4DCA9B5CEEF32A56937423B2FE0490"
+        "MsmSig" = "8:_UNDEFINED"
+        }
+        "Entry"
+        {
+        "MsmKey" = "8:_2FB0F89BC1A65C9CD310AFD1446EE844"
+        "OwnerKey" = "8:_DE0CB8853FE74E3A95131A51A19059E6"
+        "MsmSig" = "8:_UNDEFINED"
+        }
+        "Entry"
+        {
+        "MsmKey" = "8:_2FB0F89BC1A65C9CD310AFD1446EE844"
+        "OwnerKey" = "8:_C11F2B9C0FA4433980C85CE89CDE7F10"
+        "MsmSig" = "8:_UNDEFINED"
+        }
+        "Entry"
+        {
+        "MsmKey" = "8:_2FB0F89BC1A65C9CD310AFD1446EE844"
+        "OwnerKey" = "8:_7481C6923BF24876AE989D82BDE40309"
+        "MsmSig" = "8:_UNDEFINED"
+        }
+        "Entry"
+        {
+        "MsmKey" = "8:_2FB0F89BC1A65C9CD310AFD1446EE844"
+        "OwnerKey" = "8:_D7DAF1248ED874E9B6BD26E8AF183CD2"
+        "MsmSig" = "8:_UNDEFINED"
+        }
+        "Entry"
+        {
+        "MsmKey" = "8:_2FFC7E6800504BDBA0BBC100C1392718"
+        "OwnerKey" = "8:_UNDEFINED"
+        "MsmSig" = "8:_UNDEFINED"
+        }
+        "Entry"
+        {
+        "MsmKey" = "8:_5115CD0D881948A3A2CDE2F615D0FD58"
+        "OwnerKey" = "8:_UNDEFINED"
+        "MsmSig" = "8:_UNDEFINED"
+        }
+        "Entry"
+        {
+        "MsmKey" = "8:_57AD2B2FA5524F09AB863145B78299D5"
+        "OwnerKey" = "8:_UNDEFINED"
+        "MsmSig" = "8:_UNDEFINED"
+        }
+        "Entry"
+        {
+        "MsmKey" = "8:_61497E2A0C854C649A74D8F62B2A498C"
+        "OwnerKey" = "8:_UNDEFINED"
+        "MsmSig" = "8:_UNDEFINED"
+        }
+        "Entry"
+        {
+        "MsmKey" = "8:_7481C6923BF24876AE989D82BDE40309"
+        "OwnerKey" = "8:_UNDEFINED"
+        "MsmSig" = "8:_UNDEFINED"
+        }
+        "Entry"
+        {
+        "MsmKey" = "8:_7802C82BDB21B592A50F9E33222914FE"
+        "OwnerKey" = "8:_A56587BD6A604EF3A9C27D0C4F739B58"
+        "MsmSig" = "8:_UNDEFINED"
+        }
+        "Entry"
+        {
+        "MsmKey" = "8:_7802C82BDB21B592A50F9E33222914FE"
+        "OwnerKey" = "8:_D6A8B311696C4ECF8B0A6C3FF68529BB"
+        "MsmSig" = "8:_UNDEFINED"
+        }
+        "Entry"
+        {
+        "MsmKey" = "8:_A56587BD6A604EF3A9C27D0C4F739B58"
+        "OwnerKey" = "8:_UNDEFINED"
+        "MsmSig" = "8:_UNDEFINED"
+        }
+        "Entry"
+        {
+        "MsmKey" = "8:_A9606D69A5D7483B9AE27687599E4970"
+        "OwnerKey" = "8:_UNDEFINED"
+        "MsmSig" = "8:_UNDEFINED"
+        }
+        "Entry"
+        {
+        "MsmKey" = "8:_AF4DCA9B5CEEF32A56937423B2FE0490"
+        "OwnerKey" = "8:_DE0CB8853FE74E3A95131A51A19059E6"
+        "MsmSig" = "8:_UNDEFINED"
+        }
+        "Entry"
+        {
+        "MsmKey" = "8:_C11F2B9C0FA4433980C85CE89CDE7F10"
+        "OwnerKey" = "8:_UNDEFINED"
+        "MsmSig" = "8:_UNDEFINED"
+        }
+        "Entry"
+        {
+        "MsmKey" = "8:_D6A8B311696C4ECF8B0A6C3FF68529BB"
+        "OwnerKey" = "8:_UNDEFINED"
+        "MsmSig" = "8:_UNDEFINED"
+        }
+        "Entry"
+        {
+        "MsmKey" = "8:_D7DAF1248ED874E9B6BD26E8AF183CD2"
+        "OwnerKey" = "8:_004B90FF037A451298F444A350444A39"
+        "MsmSig" = "8:_UNDEFINED"
+        }
+        "Entry"
+        {
+        "MsmKey" = "8:_D7DAF1248ED874E9B6BD26E8AF183CD2"
+        "OwnerKey" = "8:_E4C2D9E1D424442CB1AE9B4C92A79BF5"
+        "MsmSig" = "8:_UNDEFINED"
+        }
+        "Entry"
+        {
+        "MsmKey" = "8:_D7DAF1248ED874E9B6BD26E8AF183CD2"
+        "OwnerKey" = "8:_C11F2B9C0FA4433980C85CE89CDE7F10"
+        "MsmSig" = "8:_UNDEFINED"
+        }
+        "Entry"
+        {
+        "MsmKey" = "8:_D7DAF1248ED874E9B6BD26E8AF183CD2"
+        "OwnerKey" = "8:_7481C6923BF24876AE989D82BDE40309"
+        "MsmSig" = "8:_UNDEFINED"
+        }
+        "Entry"
+        {
+        "MsmKey" = "8:_DE0CB8853FE74E3A95131A51A19059E6"
+        "OwnerKey" = "8:_UNDEFINED"
+        "MsmSig" = "8:_UNDEFINED"
+        }
+        "Entry"
+        {
+        "MsmKey" = "8:_E4C2D9E1D424442CB1AE9B4C92A79BF5"
+        "OwnerKey" = "8:_UNDEFINED"
+        "MsmSig" = "8:_UNDEFINED"
+        }
+        "Entry"
+        {
+        "MsmKey" = "8:_UNDEFINED"
+        "OwnerKey" = "8:_AF4DCA9B5CEEF32A56937423B2FE0490"
+        "MsmSig" = "8:_UNDEFINED"
+        }
+        "Entry"
+        {
+        "MsmKey" = "8:_UNDEFINED"
+        "OwnerKey" = "8:_E4C2D9E1D424442CB1AE9B4C92A79BF5"
+        "MsmSig" = "8:_UNDEFINED"
+        }
+        "Entry"
+        {
+        "MsmKey" = "8:_UNDEFINED"
+        "OwnerKey" = "8:_DE0CB8853FE74E3A95131A51A19059E6"
+        "MsmSig" = "8:_UNDEFINED"
+        }
+        "Entry"
+        {
+        "MsmKey" = "8:_UNDEFINED"
+        "OwnerKey" = "8:_C11F2B9C0FA4433980C85CE89CDE7F10"
+        "MsmSig" = "8:_UNDEFINED"
+        }
+        "Entry"
+        {
+        "MsmKey" = "8:_UNDEFINED"
+        "OwnerKey" = "8:_7481C6923BF24876AE989D82BDE40309"
+        "MsmSig" = "8:_UNDEFINED"
+        }
+        "Entry"
+        {
+        "MsmKey" = "8:_UNDEFINED"
+        "OwnerKey" = "8:_D7DAF1248ED874E9B6BD26E8AF183CD2"
+        "MsmSig" = "8:_UNDEFINED"
+        }
+        "Entry"
+        {
+        "MsmKey" = "8:_UNDEFINED"
+        "OwnerKey" = "8:_2FB0F89BC1A65C9CD310AFD1446EE844"
+        "MsmSig" = "8:_UNDEFINED"
+        }
+        "Entry"
+        {
+        "MsmKey" = "8:_UNDEFINED"
+        "OwnerKey" = "8:_004B90FF037A451298F444A350444A39"
+        "MsmSig" = "8:_UNDEFINED"
+        }
+    }
+    "Configurations"
+    {
+        "Debug"
+        {
+        "DisplayName" = "8:Debug"
+        "IsDebugOnly" = "11:TRUE"
+        "IsReleaseOnly" = "11:FALSE"
+        "OutputFilename" = "8:GT-2.0.1.msi"
+        "PackageFilesAs" = "3:2"
+        "PackageFileSize" = "3:-2147483648"
+        "CabType" = "3:1"
+        "Compression" = "3:2"
+        "SignOutput" = "11:FALSE"
+        "CertificateFile" = "8:"
+        "PrivateKeyFile" = "8:"
+        "TimeStampServer" = "8:"
+        "InstallerBootstrapper" = "3:2"
+            "BootstrapperCfg:{63ACBE69-63AA-4F98-B2B6-99F9E24495F2}"
+            {
+            "Enabled" = "11:TRUE"
+            "PromptEnabled" = "11:TRUE"
+            "PrerequisitesLocation" = "2:1"
+            "Url" = "8:"
+            "ComponentsUrl" = "8:"
+                "Items"
+                {
+                    "{EDC2488A-8267-493A-A98E-7D9C3B36CDF3}:Microsoft.Net.Framework.3.5"
+                    {
+                    "Name" = "8:.NET Framework 3.5"
+                    "ProductCode" = "8:Microsoft.Net.Framework.3.5"
+                    }
+                    "{EDC2488A-8267-493A-A98E-7D9C3B36CDF3}:Microsoft.Windows.Installer.3.1"
+                    {
+                    "Name" = "8:Windows Installer 3.1"
+                    "ProductCode" = "8:Microsoft.Windows.Installer.3.1"
+                    }
+                }
+            }
+        }
+        "Release"
+        {
+        "DisplayName" = "8:Release"
+        "IsDebugOnly" = "11:FALSE"
+        "IsReleaseOnly" = "11:TRUE"
+        "OutputFilename" = "8:Release\\GT.Setup.msi"
+        "PackageFilesAs" = "3:2"
+        "PackageFileSize" = "3:-2147483648"
+        "CabType" = "3:1"
+        "Compression" = "3:2"
+        "SignOutput" = "11:FALSE"
+        "CertificateFile" = "8:"
+        "PrivateKeyFile" = "8:"
+        "TimeStampServer" = "8:"
+        "InstallerBootstrapper" = "3:2"
+            "BootstrapperCfg:{63ACBE69-63AA-4F98-B2B6-99F9E24495F2}"
+            {
+            "Enabled" = "11:TRUE"
+            "PromptEnabled" = "11:TRUE"
+            "PrerequisitesLocation" = "2:1"
+            "Url" = "8:"
+            "ComponentsUrl" = "8:"
+                "Items"
+                {
+                    "{EDC2488A-8267-493A-A98E-7D9C3B36CDF3}:Microsoft.Net.Framework.3.5"
+                    {
+                    "Name" = "8:.NET Framework 3.5"
+                    "ProductCode" = "8:Microsoft.Net.Framework.3.5"
+                    }
+                    "{EDC2488A-8267-493A-A98E-7D9C3B36CDF3}:Microsoft.Windows.Installer.3.1"
+                    {
+                    "Name" = "8:Windows Installer 3.1"
+                    "ProductCode" = "8:Microsoft.Windows.Installer.3.1"
+                    }
+                }
+            }
+        }
+    }
+    "Deployable"
+    {
+        "CustomAction"
+        {
+        }
+        "DefaultFeature"
+        {
+        "Name" = "8:DefaultFeature"
+        "Title" = "8:"
+        "Description" = "8:"
+        }
+        "ExternalPersistence"
+        {
+            "LaunchCondition"
+            {
+                "{A06ECF26-33A3-4562-8140-9B0E340D4F24}:_ECB82B9B24254EC2BAAB6EA6A73A71FE"
+                {
+                "Name" = "8:.NET Framework"
+                "Message" = "8:[VSDNETMSG]"
+                "Version" = "8:3.5.21022"
+                "AllowLaterVersions" = "11:FALSE"
+                "InstallUrl" = "8:http://go.microsoft.com/fwlink/?LinkId=76617"
+                }
+            }
+        }
+        "File"
+        {
+            "{1FB2D0AE-D3B9-43D4-B9DD-F88EC61E35DE}:_1C3B1D9920334965A24C75F772F1DE77"
+            {
+            "SourcePath" = "8:..\\NEWS.txt"
+            "TargetName" = "8:NEWS.txt"
+            "Tag" = "8:"
+            "Folder" = "8:_0458607A7A714D0FB9693B371225D9F3"
+            "Condition" = "8:"
+            "Transitive" = "11:FALSE"
+            "Vital" = "11:TRUE"
+            "ReadOnly" = "11:FALSE"
+            "Hidden" = "11:FALSE"
+            "System" = "11:FALSE"
+            "Permanent" = "11:FALSE"
+            "SharedLegacy" = "11:FALSE"
+            "PackageAs" = "3:1"
+            "Register" = "3:1"
+            "Exclude" = "11:FALSE"
+            "IsDependency" = "11:FALSE"
+            "IsolateTo" = "8:"
+            }
+            "{9F6F8455-1EF1-4B85-886A-4223BCC8E7F7}:_2FB0F89BC1A65C9CD310AFD1446EE844"
+            {
+            "AssemblyRegister" = "3:1"
+            "AssemblyIsInGAC" = "11:FALSE"
+            "AssemblyAsmDisplayName" = "8:GTBase, Version=2.0.1.32526, Culture=neutral, PublicKeyToken=6a4d186fa821c042, processorArchitecture=MSIL"
+                "ScatterAssemblies"
+                {
+                    "_2FB0F89BC1A65C9CD310AFD1446EE844"
+                    {
+                    "Name" = "8:GTBase.dll"
+                    "Attributes" = "3:512"
+                    }
+                }
+            "SourcePath" = "8:GTBase.dll"
+            "TargetName" = "8:"
+            "Tag" = "8:"
+            "Folder" = "8:_7F06D54943144AD98CABD614806EB300"
+            "Condition" = "8:"
+            "Transitive" = "11:FALSE"
+            "Vital" = "11:TRUE"
+            "ReadOnly" = "11:FALSE"
+            "Hidden" = "11:FALSE"
+            "System" = "11:FALSE"
+            "Permanent" = "11:FALSE"
+            "SharedLegacy" = "11:FALSE"
+            "PackageAs" = "3:1"
+            "Register" = "3:1"
+            "Exclude" = "11:FALSE"
+            "IsDependency" = "11:TRUE"
+            "IsolateTo" = "8:"
+            }
+            "{1FB2D0AE-D3B9-43D4-B9DD-F88EC61E35DE}:_2FFC7E6800504BDBA0BBC100C1392718"
+            {
+            "SourcePath" = "8:GT-2.0.1.msm"
+            "TargetName" = "8:GT-2.0.1.msm"
+            "Tag" = "8:"
+            "Folder" = "8:_D6711150C2A644659668EBAA6A4F9DEB"
+            "Condition" = "8:"
+            "Transitive" = "11:FALSE"
+            "Vital" = "11:TRUE"
+            "ReadOnly" = "11:FALSE"
+            "Hidden" = "11:FALSE"
+            "System" = "11:FALSE"
+            "Permanent" = "11:FALSE"
+            "SharedLegacy" = "11:FALSE"
+            "PackageAs" = "3:1"
+            "Register" = "3:1"
+            "Exclude" = "11:FALSE"
+            "IsDependency" = "11:FALSE"
+            "IsolateTo" = "8:"
+            }
+            "{1FB2D0AE-D3B9-43D4-B9DD-F88EC61E35DE}:_5115CD0D881948A3A2CDE2F615D0FD58"
+            {
+            "SourcePath" = "8:..\\README.html"
+            "TargetName" = "8:README.html"
+            "Tag" = "8:"
+            "Folder" = "8:_0458607A7A714D0FB9693B371225D9F3"
+            "Condition" = "8:"
+            "Transitive" = "11:FALSE"
+            "Vital" = "11:TRUE"
+            "ReadOnly" = "11:FALSE"
+            "Hidden" = "11:FALSE"
+            "System" = "11:FALSE"
+            "Permanent" = "11:FALSE"
+            "SharedLegacy" = "11:FALSE"
+            "PackageAs" = "3:1"
+            "Register" = "3:1"
+            "Exclude" = "11:FALSE"
+            "IsDependency" = "11:FALSE"
+            "IsolateTo" = "8:"
+            }
+            "{1FB2D0AE-D3B9-43D4-B9DD-F88EC61E35DE}:_57AD2B2FA5524F09AB863145B78299D5"
+            {
+            "SourcePath" = "8:..\\PORTING.txt"
+            "TargetName" = "8:PORTING.txt"
+            "Tag" = "8:"
+            "Folder" = "8:_0458607A7A714D0FB9693B371225D9F3"
+            "Condition" = "8:"
+            "Transitive" = "11:FALSE"
+            "Vital" = "11:TRUE"
+            "ReadOnly" = "11:FALSE"
+            "Hidden" = "11:FALSE"
+            "System" = "11:FALSE"
+            "Permanent" = "11:FALSE"
+            "SharedLegacy" = "11:FALSE"
+            "PackageAs" = "3:1"
+            "Register" = "3:1"
+            "Exclude" = "11:FALSE"
+            "IsDependency" = "11:FALSE"
+            "IsolateTo" = "8:"
+            }
+            "{1FB2D0AE-D3B9-43D4-B9DD-F88EC61E35DE}:_7802C82BDB21B592A50F9E33222914FE"
+            {
+            "SourcePath" = "8:GTBase.xml"
+            "TargetName" = "8:GTBase.xml"
+            "Tag" = "8:"
+            "Folder" = "8:_645EDADA806045B6BEF2E8888E44A695"
+            "Condition" = "8:"
+            "Transitive" = "11:FALSE"
+            "Vital" = "11:TRUE"
+            "ReadOnly" = "11:FALSE"
+            "Hidden" = "11:FALSE"
+            "System" = "11:FALSE"
+            "Permanent" = "11:FALSE"
+            "SharedLegacy" = "11:FALSE"
+            "PackageAs" = "3:1"
+            "Register" = "3:1"
+            "Exclude" = "11:FALSE"
+            "IsDependency" = "11:TRUE"
+            "IsolateTo" = "8:"
+            }
+            "{9F6F8455-1EF1-4B85-886A-4223BCC8E7F7}:_AF4DCA9B5CEEF32A56937423B2FE0490"
+            {
+            "AssemblyRegister" = "3:1"
+            "AssemblyIsInGAC" = "11:FALSE"
+            "AssemblyAsmDisplayName" = "8:GTServer, Version=2.0.1.32527, Culture=neutral, PublicKeyToken=8c21b7813f658ae0, processorArchitecture=MSIL"
+                "ScatterAssemblies"
+                {
+                    "_AF4DCA9B5CEEF32A56937423B2FE0490"
+                    {
+                    "Name" = "8:GTServer.dll"
+                    "Attributes" = "3:512"
+                    }
+                }
+            "SourcePath" = "8:GTServer.dll"
+            "TargetName" = "8:"
+            "Tag" = "8:"
+            "Folder" = "8:_5E5219A2A82C4A4685944FEFC8DA1E82"
+            "Condition" = "8:"
+            "Transitive" = "11:FALSE"
+            "Vital" = "11:TRUE"
+            "ReadOnly" = "11:FALSE"
+            "Hidden" = "11:FALSE"
+            "System" = "11:FALSE"
+            "Permanent" = "11:FALSE"
+            "SharedLegacy" = "11:FALSE"
+            "PackageAs" = "3:1"
+            "Register" = "3:1"
+            "Exclude" = "11:FALSE"
+            "IsDependency" = "11:TRUE"
+            "IsolateTo" = "8:"
+            }
+            "{9F6F8455-1EF1-4B85-886A-4223BCC8E7F7}:_D7DAF1248ED874E9B6BD26E8AF183CD2"
+            {
+            "AssemblyRegister" = "3:1"
+            "AssemblyIsInGAC" = "11:FALSE"
+            "AssemblyAsmDisplayName" = "8:GTClient, Version=2.0.1.32528, Culture=neutral, PublicKeyToken=8d64d07e2854ff42, processorArchitecture=MSIL"
+                "ScatterAssemblies"
+                {
+                    "_D7DAF1248ED874E9B6BD26E8AF183CD2"
+                    {
+                    "Name" = "8:GTClient.dll"
+                    "Attributes" = "3:512"
+                    }
+                }
+            "SourcePath" = "8:GTClient.dll"
+            "TargetName" = "8:"
+            "Tag" = "8:"
+            "Folder" = "8:_7F06D54943144AD98CABD614806EB300"
+            "Condition" = "8:"
+            "Transitive" = "11:FALSE"
+            "Vital" = "11:TRUE"
+            "ReadOnly" = "11:FALSE"
+            "Hidden" = "11:FALSE"
+            "System" = "11:FALSE"
+            "Permanent" = "11:FALSE"
+            "SharedLegacy" = "11:FALSE"
+            "PackageAs" = "3:1"
+            "Register" = "3:1"
+            "Exclude" = "11:FALSE"
+            "IsDependency" = "11:TRUE"
+            "IsolateTo" = "8:"
+            }
+        }
+        "FileType"
+        {
+        }
+        "Folder"
+        {
+            "{3C67513D-01DD-4637-8A68-80971EB9504F}:_0458607A7A714D0FB9693B371225D9F3"
+            {
+            "DefaultLocation" = "8:[ProgramFilesFolder][Manufacturer]\\[ProductName]"
+            "Name" = "8:#1925"
+            "AlwaysCreate" = "11:FALSE"
+            "Condition" = "8:"
+            "Transitive" = "11:FALSE"
+            "Property" = "8:TARGETDIR"
+                "Folders"
+                {
+                    "{9EF0B969-E518-4E46-987F-47570745A589}:_5E5219A2A82C4A4685944FEFC8DA1E82"
+                    {
+                    "Name" = "8:ClientRepeater"
+                    "AlwaysCreate" = "11:FALSE"
+                    "Condition" = "8:"
+                    "Transitive" = "11:FALSE"
+                    "Property" = "8:_22FE147FC8534803A770EAC4E53DD1F0"
+                        "Folders"
+                        {
+                            "{9EF0B969-E518-4E46-987F-47570745A589}:_191672BAE9C9481E9028623EDD4BD916"
+                            {
+                            "Name" = "8:src"
+                            "AlwaysCreate" = "11:FALSE"
+                            "Condition" = "8:"
+                            "Transitive" = "11:FALSE"
+                            "Property" = "8:_994E63E4795140B08913768AC896DE94"
+                                "Folders"
+                                {
+                                }
+                            }
+                        }
+                    }
+                    "{9EF0B969-E518-4E46-987F-47570745A589}:_645EDADA806045B6BEF2E8888E44A695"
+                    {
+                    "Name" = "8:bin"
+                    "AlwaysCreate" = "11:FALSE"
+                    "Condition" = "8:"
+                    "Transitive" = "11:FALSE"
+                    "Property" = "8:_0DFD1BB671D2407A900F42D1F335143A"
+                        "Folders"
+                        {
+                        }
+                    }
+                    "{9EF0B969-E518-4E46-987F-47570745A589}:_7F06D54943144AD98CABD614806EB300"
+                    {
+                    "Name" = "8:Lobby"
+                    "AlwaysCreate" = "11:FALSE"
+                    "Condition" = "8:"
+                    "Transitive" = "11:FALSE"
+                    "Property" = "8:_0265C3F8113B42929D108C4A0A873145"
+                        "Folders"
+                        {
+                            "{9EF0B969-E518-4E46-987F-47570745A589}:_3974FC786CAF444BAEB5A2259E60BCA6"
+                            {
+                            "Name" = "8:src"
+                            "AlwaysCreate" = "11:FALSE"
+                            "Condition" = "8:"
+                            "Transitive" = "11:FALSE"
+                            "Property" = "8:_57E8DE5940BA42A9ABF8599B6AA5EA3A"
+                                "Folders"
+                                {
+                                }
+                            }
+                        }
+                    }
+                    "{9EF0B969-E518-4E46-987F-47570745A589}:_C03C0D17835944C5BA53982DBFBE19DC"
+                    {
+                    "Name" = "8:Examples"
+                    "AlwaysCreate" = "11:FALSE"
+                    "Condition" = "8:"
+                    "Transitive" = "11:FALSE"
+                    "Property" = "8:_B7A2FED15A854FBB868FE3CF3DFC7F82"
+                        "Folders"
+                        {
+                            "{9EF0B969-E518-4E46-987F-47570745A589}:_3B1C4E9E2A164A6A805470423C85CAEA"
+                            {
+                            "Name" = "8:Telepointers"
+                            "AlwaysCreate" = "11:FALSE"
+                            "Condition" = "8:"
+                            "Transitive" = "11:FALSE"
+                            "Property" = "8:_97444AA260EF4335811431F8835AFD20"
+                                "Folders"
+                                {
+                                    "{9EF0B969-E518-4E46-987F-47570745A589}:_68618E056926412C86E8EC78D77C209C"
+                                    {
+                                    "Name" = "8:src"
+                                    "AlwaysCreate" = "11:FALSE"
+                                    "Condition" = "8:"
+                                    "Transitive" = "11:FALSE"
+                                    "Property" = "8:_E5035D7559C041CC9FBF07513B49E318"
+                                        "Folders"
+                                        {
+                                        }
+                                    }
+                                }
+                            }
+                            "{9EF0B969-E518-4E46-987F-47570745A589}:_C953A116879A41EB99403CC13D965502"
+                            {
+                            "Name" = "8:ClientChat"
+                            "AlwaysCreate" = "11:FALSE"
+                            "Condition" = "8:"
+                            "Transitive" = "11:FALSE"
+                            "Property" = "8:_517F9A9D3FF240F6A02C73B4CBD33F42"
+                                "Folders"
+                                {
+                                    "{9EF0B969-E518-4E46-987F-47570745A589}:_6BDB7906485949629A2DA7BEACA2D639"
+                                    {
+                                    "Name" = "8:src"
+                                    "AlwaysCreate" = "11:FALSE"
+                                    "Condition" = "8:"
+                                    "Transitive" = "11:FALSE"
+                                    "Property" = "8:_883AF49E6CC04360953E22D9A011C3BB"
+                                        "Folders"
+                                        {
+                                        }
+                                    }
+                                }
+                            }
+                            "{9EF0B969-E518-4E46-987F-47570745A589}:_FE48278A400F422E8C3DC51AF6EAC29B"
+                            {
+                            "Name" = "8:PassiveTelepointers"
+                            "AlwaysCreate" = "11:FALSE"
+                            "Condition" = "8:"
+                            "Transitive" = "11:FALSE"
+                            "Property" = "8:_982631251242459483C2D5BB06AB6881"
+                                "Folders"
+                                {
+                                    "{9EF0B969-E518-4E46-987F-47570745A589}:_0EF44A0B43DF48B6B2CB939ECA9D34F6"
+                                    {
+                                    "Name" = "8:src"
+                                    "AlwaysCreate" = "11:FALSE"
+                                    "Condition" = "8:"
+                                    "Transitive" = "11:FALSE"
+                                    "Property" = "8:_A11E16751ADA4660BF93F183C213513B"
+                                        "Folders"
+                                        {
+                                        }
+                                    }
+                                }
+                            }
+                        }
+                    }
+                    "{9EF0B969-E518-4E46-987F-47570745A589}:_C9E668B38781496492118350950EA3EC"
+                    {
+                    "Name" = "8:src"
+                    "AlwaysCreate" = "11:FALSE"
+                    "Condition" = "8:"
+                    "Transitive" = "11:FALSE"
+                    "Property" = "8:_1CEA686E25794B7895AA835B53FCFD80"
+                        "Folders"
+                        {
+                            "{9EF0B969-E518-4E46-987F-47570745A589}:_02E39FA59FD846BBB2896740773C8836"
+                            {
+                            "Name" = "8:GTClient"
+                            "AlwaysCreate" = "11:FALSE"
+                            "Condition" = "8:"
+                            "Transitive" = "11:FALSE"
+                            "Property" = "8:_F4D58046AFA747DEB67F63D2F13B18D1"
+                                "Folders"
+                                {
+                                }
+                            }
+                            "{9EF0B969-E518-4E46-987F-47570745A589}:_754ADF65D09148F4904DB70DC60D3691"
+                            {
+                            "Name" = "8:GTServer"
+                            "AlwaysCreate" = "11:FALSE"
+                            "Condition" = "8:"
+                            "Transitive" = "11:FALSE"
+                            "Property" = "8:_1267D546DDB44321A862B11797726418"
+                                "Folders"
+                                {
+                                }
+                            }
+                            "{9EF0B969-E518-4E46-987F-47570745A589}:_8AEABC26CD534D4B8814AA7E0C425871"
+                            {
+                            "Name" = "8:GTBase"
+                            "AlwaysCreate" = "11:FALSE"
+                            "Condition" = "8:"
+                            "Transitive" = "11:FALSE"
+                            "Property" = "8:_8089512CE351447DA38F4D3005493CC3"
+                                "Folders"
+                                {
+                                }
+                            }
+                        }
+                    }
+                }
+            }
+            "{1525181F-901A-416C-8A58-119130FE478E}:_3CF8F5AAD0BF447685712E2406F29662"
+            {
+            "Name" = "8:#1919"
+            "AlwaysCreate" = "11:FALSE"
+            "Condition" = "8:"
+            "Transitive" = "11:FALSE"
+            "Property" = "8:ProgramMenuFolder"
+                "Folders"
+                {
+                    "{9EF0B969-E518-4E46-987F-47570745A589}:_252369E1B63D422CB2FD0560DEACBA55"
+                    {
+                    "Name" = "8:GT"
+                    "AlwaysCreate" = "11:FALSE"
+                    "Condition" = "8:"
+                    "Transitive" = "11:FALSE"
+                    "Property" = "8:_FE51BE163A8A4773B1562792D708A913"
+                        "Folders"
+                        {
+                            "{9EF0B969-E518-4E46-987F-47570745A589}:_7F78472165C84D5DBFE4FAAA2BF78826"
+                            {
+                            "Name" = "8:Examples"
+                            "AlwaysCreate" = "11:FALSE"
+                            "Condition" = "8:"
+                            "Transitive" = "11:FALSE"
+                            "Property" = "8:_AC3788CB05474CD8A928FBDD7A479E25"
+                                "Folders"
+                                {
+                                }
+                            }
+                        }
+                    }
+                }
+            }
+            "{1525181F-901A-416C-8A58-119130FE478E}:_A61807C244E440CFBC97A6C94D011C1F"
+            {
+            "Name" = "8:#1910"
+            "AlwaysCreate" = "11:FALSE"
+            "Condition" = "8:"
+            "Transitive" = "11:FALSE"
+            "Property" = "8:CommonFilesFolder"
+                "Folders"
+                {
+                    "{9EF0B969-E518-4E46-987F-47570745A589}:_D6711150C2A644659668EBAA6A4F9DEB"
+                    {
+                    "Name" = "8:Merge Modules"
+                    "AlwaysCreate" = "11:FALSE"
+                    "Condition" = "8:"
+                    "Transitive" = "11:FALSE"
+                    "Property" = "8:_D8FA6980B6B8451E956203F433C6122D"
+                        "Folders"
+                        {
+                        }
+                    }
+                }
+            }
+            "{C7E34266-2C30-44B9-A9A3-4E394ABD6E18}:_C4AA15D5F8A74842A5B7968E6B77AB48"
+            {
+            "Name" = "8:#1927"
+            "AlwaysCreate" = "11:FALSE"
+            "Condition" = "8:"
+            "Transitive" = "11:FALSE"
+            "Property" = "8:GAC"
+                "Folders"
+                {
+                }
+            }
+        }
+        "LaunchCondition"
+        {
+        }
+        "Locator"
+        {
+        }
+        "MsiBootstrapper"
+        {
+        "LangId" = "3:1033"
+        "RequiresElevation" = "11:FALSE"
+        }
+        "Product"
+        {
+        "Name" = "8:Microsoft Visual Studio"
+        "ProductName" = "8:GT"
+        "ProductCode" = "8:{9174F6EA-2DED-4B0A-B474-3CF8937FE72B}"
+        "PackageCode" = "8:{7FEC8F61-B1E9-446A-8785-902BEA7F3F28}"
+        "UpgradeCode" = "8:{F4618C1E-547D-4C4D-B229-BAA0D8BD8233}"
+        "RestartWWWService" = "11:FALSE"
+        "RemovePreviousVersions" = "11:FALSE"
+        "DetectNewerInstalledVersion" = "11:TRUE"
+        "InstallAllUsers" = "11:TRUE"
+        "ProductVersion" = "8:2.0.1"
+        "Manufacturer" = "8:HCI - UofS"
+        "ARPHELPTELEPHONE" = "8:+1 306 966 2327"
+        "ARPHELPLINK" = "8:http://hci.usask.ca/research/gt/"
+        "Title" = "8:GT Deployment"
+        "Subject" = "8:"
+        "ARPCONTACT" = "8:HCI Lab, University of Saskatchewan"
+        "Keywords" = "8:groupware, toolkits, client-server, prototyping"
+        "ARPCOMMENTS" = "8:GT: The Groupware Toolkit"
+        "ARPURLINFOABOUT" = "8:http://hci.usask.ca"
+        "ARPPRODUCTICON" = "8:"
+        "ARPIconIndex" = "3:0"
+        "SearchPath" = "8:"
+        "UseSystemSearchPath" = "11:TRUE"
+        "TargetPlatform" = "3:0"
+        "PreBuildEvent" = "8:"
+        "PostBuildEvent" = "8:"
+        "RunPostBuildEvent" = "3:0"
+        }
+        "Registry"
+        {
+            "HKLM"
+            {
+                "Keys"
+                {
+                    "{60EA8692-D2D5-43EB-80DC-7906BF13D6EF}:_966D35972ED74901BFF0142C7D3B2D36"
+                    {
+                    "Name" = "8:Software"
+                    "Condition" = "8:"
+                    "AlwaysCreate" = "11:FALSE"
+                    "DeleteAtUninstall" = "11:FALSE"
+                    "Transitive" = "11:FALSE"
+                        "Keys"
+                        {
+                            "{60EA8692-D2D5-43EB-80DC-7906BF13D6EF}:_014BF70E71A44621BCC78DBB121FCB32"
+                            {
+                            "Name" = "8:Microsoft"
+                            "Condition" = "8:"
+                            "AlwaysCreate" = "11:FALSE"
+                            "DeleteAtUninstall" = "11:FALSE"
+                            "Transitive" = "11:FALSE"
+                                "Keys"
+                                {
+                                    "{60EA8692-D2D5-43EB-80DC-7906BF13D6EF}:_EE62E20C415C42A796D55397F8F6B2AC"
+                                    {
+                                    "Name" = "8:.NETFramework"
+                                    "Condition" = "8:"
+                                    "AlwaysCreate" = "11:FALSE"
+                                    "DeleteAtUninstall" = "11:FALSE"
+                                    "Transitive" = "11:FALSE"
+                                        "Keys"
+                                        {
+                                            "{60EA8692-D2D5-43EB-80DC-7906BF13D6EF}:_8BBA4961616D4941AE61717504539E18"
+                                            {
+                                            "Name" = "8:AssemblyFolders"
+                                            "Condition" = "8:"
+                                            "AlwaysCreate" = "11:FALSE"
+                                            "DeleteAtUninstall" = "11:FALSE"
+                                            "Transitive" = "11:FALSE"
+                                                "Keys"
+                                                {
+                                                    "{60EA8692-D2D5-43EB-80DC-7906BF13D6EF}:_42E8EC364D2A4CE7B93D96DEED72B29F"
+                                                    {
+                                                    "Name" = "8:GT"
+                                                    "Condition" = "8:"
+                                                    "AlwaysCreate" = "11:FALSE"
+                                                    "DeleteAtUninstall" = "11:TRUE"
+                                                    "Transitive" = "11:FALSE"
+                                                        "Keys"
+                                                        {
+                                                        }
+                                                        "Values"
+                                                        {
+                                                            "{ADCFDA98-8FDD-45E4-90BC-E3D20B029870}:_69A21329F0594C5091FDDD29D292D2AE"
+                                                            {
+                                                            "Name" = "8:"
+                                                            "Condition" = "8:"
+                                                            "Transitive" = "11:FALSE"
+                                                            "ValueTypes" = "3:1"
+                                                            "Value" = "8:[TARGETDIR]bin"
+                                                            }
+                                                        }
+                                                    }
+                                                }
+                                                "Values"
+                                                {
+                                                }
+                                            }
+                                        }
+                                        "Values"
+                                        {
+                                        }
+                                    }
+                                }
+                                "Values"
+                                {
+                                }
+                            }
+                        }
+                        "Values"
+                        {
+                        }
+                    }
+                }
+            }
+            "HKCU"
+            {
+                "Keys"
+                {
+                    "{60EA8692-D2D5-43EB-80DC-7906BF13D6EF}:_25469E47BE924A05940D59157F872D8C"
+                    {
+                    "Name" = "8:Software"
+                    "Condition" = "8:"
+                    "AlwaysCreate" = "11:FALSE"
+                    "DeleteAtUninstall" = "11:FALSE"
+                    "Transitive" = "11:FALSE"
+                        "Keys"
+                        {
+                            "{60EA8692-D2D5-43EB-80DC-7906BF13D6EF}:_282816DCF79A45228EB2F2A50A743CC8"
+                            {
+                            "Name" = "8:[Manufacturer]"
+                            "Condition" = "8:"
+                            "AlwaysCreate" = "11:FALSE"
+                            "DeleteAtUninstall" = "11:FALSE"
+                            "Transitive" = "11:FALSE"
+                                "Keys"
+                                {
+                                }
+                                "Values"
+                                {
+                                }
+                            }
+                        }
+                        "Values"
+                        {
+                        }
+                    }
+                }
+            }
+            "HKCR"
+            {
+                "Keys"
+                {
+                }
+            }
+            "HKU"
+            {
+                "Keys"
+                {
+                }
+            }
+            "HKPU"
+            {
+                "Keys"
+                {
+                }
+            }
+        }
+        "Sequences"
+        {
+        }
+        "Shortcut"
+        {
+            "{970C0BB2-C7D0-45D7-ABFA-7EC378858BC0}:_1CA8934795D142DB8526270B2101BC01"
+            {
+            "Name" = "8:Telepointers"
+            "Arguments" = "8:"
+            "Description" = "8:"
+            "ShowCmd" = "3:1"
+            "IconIndex" = "3:0"
+            "Transitive" = "11:FALSE"
+            "Target" = "8:_C11F2B9C0FA4433980C85CE89CDE7F10"
+            "Folder" = "8:_7F78472165C84D5DBFE4FAAA2BF78826"
+            "WorkingFolder" = "8:_3B1C4E9E2A164A6A805470423C85CAEA"
+            "Icon" = "8:"
+            "Feature" = "8:"
+            }
+            "{970C0BB2-C7D0-45D7-ABFA-7EC378858BC0}:_3FD36AC80B5F43249141A4D433D2AD55"
+            {
+            "Name" = "8:PORTING.txt"
+            "Arguments" = "8:"
+            "Description" = "8:"
+            "ShowCmd" = "3:1"
+            "IconIndex" = "3:0"
+            "Transitive" = "11:FALSE"
+            "Target" = "8:_57AD2B2FA5524F09AB863145B78299D5"
+            "Folder" = "8:_252369E1B63D422CB2FD0560DEACBA55"
+            "WorkingFolder" = "8:_0458607A7A714D0FB9693B371225D9F3"
+            "Icon" = "8:"
+            "Feature" = "8:"
+            }
+            "{970C0BB2-C7D0-45D7-ABFA-7EC378858BC0}:_407D373C2A534E52A46E983586503DA7"
+            {
+            "Name" = "8:NEWS.txt"
+            "Arguments" = "8:"
+            "Description" = "8:"
+            "ShowCmd" = "3:1"
+            "IconIndex" = "3:0"
+            "Transitive" = "11:FALSE"
+            "Target" = "8:_1C3B1D9920334965A24C75F772F1DE77"
+            "Folder" = "8:_252369E1B63D422CB2FD0560DEACBA55"
+            "WorkingFolder" = "8:_0458607A7A714D0FB9693B371225D9F3"
+            "Icon" = "8:"
+            "Feature" = "8:"
+            }
+            "{970C0BB2-C7D0-45D7-ABFA-7EC378858BC0}:_41448F6689BA4C17A86D81E70C9AF2DE"
+            {
+            "Name" = "8:PassiveTelepointers"
+            "Arguments" = "8:"
+            "Description" = "8:"
+            "ShowCmd" = "3:1"
+            "IconIndex" = "3:0"
+            "Transitive" = "11:FALSE"
+            "Target" = "8:_7481C6923BF24876AE989D82BDE40309"
+            "Folder" = "8:_7F78472165C84D5DBFE4FAAA2BF78826"
+            "WorkingFolder" = "8:_FE48278A400F422E8C3DC51AF6EAC29B"
+            "Icon" = "8:"
+            "Feature" = "8:"
+            }
+            "{970C0BB2-C7D0-45D7-ABFA-7EC378858BC0}:_485B1F31EB6047F3A9FDA83D81161CC5"
+            {
+            "Name" = "8:ClientChat"
+            "Arguments" = "8:"
+            "Description" = "8:"
+            "ShowCmd" = "3:1"
+            "IconIndex" = "3:0"
+            "Transitive" = "11:FALSE"
+            "Target" = "8:_E4C2D9E1D424442CB1AE9B4C92A79BF5"
+            "Folder" = "8:_7F78472165C84D5DBFE4FAAA2BF78826"
+            "WorkingFolder" = "8:_C953A116879A41EB99403CC13D965502"
+            "Icon" = "8:"
+            "Feature" = "8:"
+            }
+            "{970C0BB2-C7D0-45D7-ABFA-7EC378858BC0}:_5C69127128724B628F15DE3990FAAAE2"
+            {
+            "Name" = "8:ClientRepeater"
+            "Arguments" = "8:"
+            "Description" = "8:"
+            "ShowCmd" = "3:1"
+            "IconIndex" = "3:0"
+            "Transitive" = "11:FALSE"
+            "Target" = "8:_DE0CB8853FE74E3A95131A51A19059E6"
+            "Folder" = "8:_252369E1B63D422CB2FD0560DEACBA55"
+            "WorkingFolder" = "8:_5E5219A2A82C4A4685944FEFC8DA1E82"
+            "Icon" = "8:"
+            "Feature" = "8:"
+            }
+            "{970C0BB2-C7D0-45D7-ABFA-7EC378858BC0}:_78EE238CC8DA4FBEB34B8B5E728ABFE9"
+            {
+            "Name" = "8:README.html"
+            "Arguments" = "8:"
+            "Description" = "8:"
+            "ShowCmd" = "3:1"
+            "IconIndex" = "3:0"
+            "Transitive" = "11:FALSE"
+            "Target" = "8:_5115CD0D881948A3A2CDE2F615D0FD58"
+            "Folder" = "8:_252369E1B63D422CB2FD0560DEACBA55"
+            "WorkingFolder" = "8:_0458607A7A714D0FB9693B371225D9F3"
+            "Icon" = "8:"
+            "Feature" = "8:"
+            }
+        }
+        "UserInterface"
+        {
+            "{DF760B10-853B-4699-99F2-AFF7185B4A62}:_04851C2A9A314ED48515F9A20ADA4EF5"
+            {
+            "Name" = "8:#1901"
+            "Sequence" = "3:1"
+            "Attributes" = "3:2"
+                "Dialogs"
+                {
+                    "{688940B3-5CA9-4162-8DEE-2993FA9D8CBC}:_C6F9C5BB3F41467BB2F6DE28A7BE2C00"
+                    {
+                    "Sequence" = "3:100"
+                    "DisplayName" = "8:Progress"
+                    "UseDynamicProperties" = "11:TRUE"
+                    "IsDependency" = "11:FALSE"
+                    "SourcePath" = "8:<VsdDialogDir>\\VsdProgressDlg.wid"
+                        "Properties"
+                        {
+                            "BannerBitmap"
+                            {
+                            "Name" = "8:BannerBitmap"
+                            "DisplayName" = "8:#1001"
+                            "Description" = "8:#1101"
+                            "Type" = "3:8"
+                            "ContextData" = "8:Bitmap"
+                            "Attributes" = "3:4"
+                            "Setting" = "3:1"
+                            "UsePlugInResources" = "11:TRUE"
+                            }
+                            "ShowProgress"
+                            {
+                            "Name" = "8:ShowProgress"
+                            "DisplayName" = "8:#1009"
+                            "Description" = "8:#1109"
+                            "Type" = "3:5"
+                            "ContextData" = "8:1;True=1;False=0"
+                            "Attributes" = "3:0"
+                            "Setting" = "3:0"
+                            "Value" = "3:1"
+                            "DefaultValue" = "3:1"
+                            "UsePlugInResources" = "11:TRUE"
+                            }
+                        }
+                    }
+                }
+            }
+            "{2479F3F5-0309-486D-8047-8187E2CE5BA0}:_14D2731D89024AF78B250400213AFF09"
+            {
+            "UseDynamicProperties" = "11:FALSE"
+            "IsDependency" = "11:FALSE"
+            "SourcePath" = "8:<VsdDialogDir>\\VsdUserInterface.wim"
+            }
+            "{DF760B10-853B-4699-99F2-AFF7185B4A62}:_60B95BBE194447E78CA244E3278A6E45"
+            {
+            "Name" = "8:#1902"
+            "Sequence" = "3:1"
+            "Attributes" = "3:3"
+                "Dialogs"
+                {
+                    "{688940B3-5CA9-4162-8DEE-2993FA9D8CBC}:_E6FBBB1D043C467DAF7445E9F9B19CD7"
+                    {
+                    "Sequence" = "3:100"
+                    "DisplayName" = "8:Finished"
+                    "UseDynamicProperties" = "11:TRUE"
+                    "IsDependency" = "11:FALSE"
+                    "SourcePath" = "8:<VsdDialogDir>\\VsdFinishedDlg.wid"
+                        "Properties"
+                        {
+                            "BannerBitmap"
+                            {
+                            "Name" = "8:BannerBitmap"
+                            "DisplayName" = "8:#1001"
+                            "Description" = "8:#1101"
+                            "Type" = "3:8"
+                            "ContextData" = "8:Bitmap"
+                            "Attributes" = "3:4"
+                            "Setting" = "3:1"
+                            "UsePlugInResources" = "11:TRUE"
+                            }
+                            "UpdateText"
+                            {
+                            "Name" = "8:UpdateText"
+                            "DisplayName" = "8:#1058"
+                            "Description" = "8:#1158"
+                            "Type" = "3:15"
+                            "ContextData" = "8:"
+                            "Attributes" = "3:0"
+                            "Setting" = "3:1"
+                            "Value" = "8:#1258"
+                            "DefaultValue" = "8:#1258"
+                            "UsePlugInResources" = "11:TRUE"
+                            }
+                        }
+                    }
+                }
+            }
+            "{DF760B10-853B-4699-99F2-AFF7185B4A62}:_821A064EEE5E4A2FACF2ADF670986C4B"
+            {
+            "Name" = "8:#1900"
+            "Sequence" = "3:2"
+            "Attributes" = "3:1"
+                "Dialogs"
+                {
+                    "{688940B3-5CA9-4162-8DEE-2993FA9D8CBC}:_6C748FF28BBB470AA769668C09E03DA6"
+                    {
+                    "Sequence" = "3:300"
+                    "DisplayName" = "8:Confirm Installation"
+                    "UseDynamicProperties" = "11:TRUE"
+                    "IsDependency" = "11:FALSE"
+                    "SourcePath" = "8:<VsdDialogDir>\\VsdAdminConfirmDlg.wid"
+                        "Properties"
+                        {
+                            "BannerBitmap"
+                            {
+                            "Name" = "8:BannerBitmap"
+                            "DisplayName" = "8:#1001"
+                            "Description" = "8:#1101"
+                            "Type" = "3:8"
+                            "ContextData" = "8:Bitmap"
+                            "Attributes" = "3:4"
+                            "Setting" = "3:1"
+                            "UsePlugInResources" = "11:TRUE"
+                            }
+                        }
+                    }
+                    "{688940B3-5CA9-4162-8DEE-2993FA9D8CBC}:_8A97124BA4D64A1E9E95993D0B7D3390"
+                    {
+                    "Sequence" = "3:200"
+                    "DisplayName" = "8:Installation Folder"
+                    "UseDynamicProperties" = "11:TRUE"
+                    "IsDependency" = "11:FALSE"
+                    "SourcePath" = "8:<VsdDialogDir>\\VsdAdminFolderDlg.wid"
+                        "Properties"
+                        {
+                            "BannerBitmap"
+                            {
+                            "Name" = "8:BannerBitmap"
+                            "DisplayName" = "8:#1001"
+                            "Description" = "8:#1101"
+                            "Type" = "3:8"
+                            "ContextData" = "8:Bitmap"
+                            "Attributes" = "3:4"
+                            "Setting" = "3:1"
+                            "UsePlugInResources" = "11:TRUE"
+                            }
+                        }
+                    }
+                    "{688940B3-5CA9-4162-8DEE-2993FA9D8CBC}:_9202BCB173AC48769E55BE766A45E7E2"
+                    {
+                    "Sequence" = "3:100"
+                    "DisplayName" = "8:Welcome"
+                    "UseDynamicProperties" = "11:TRUE"
+                    "IsDependency" = "11:FALSE"
+                    "SourcePath" = "8:<VsdDialogDir>\\VsdAdminWelcomeDlg.wid"
+                        "Properties"
+                        {
+                            "BannerBitmap"
+                            {
+                            "Name" = "8:BannerBitmap"
+                            "DisplayName" = "8:#1001"
+                            "Description" = "8:#1101"
+                            "Type" = "3:8"
+                            "ContextData" = "8:Bitmap"
+                            "Attributes" = "3:4"
+                            "Setting" = "3:1"
+                            "UsePlugInResources" = "11:TRUE"
+                            }
+                            "CopyrightWarning"
+                            {
+                            "Name" = "8:CopyrightWarning"
+                            "DisplayName" = "8:#1002"
+                            "Description" = "8:#1102"
+                            "Type" = "3:3"
+                            "ContextData" = "8:"
+                            "Attributes" = "3:0"
+                            "Setting" = "3:1"
+                            "Value" = "8:#1202"
+                            "DefaultValue" = "8:#1202"
+                            "UsePlugInResources" = "11:TRUE"
+                            }
+                            "Welcome"
+                            {
+                            "Name" = "8:Welcome"
+                            "DisplayName" = "8:#1003"
+                            "Description" = "8:#1103"
+                            "Type" = "3:3"
+                            "ContextData" = "8:"
+                            "Attributes" = "3:0"
+                            "Setting" = "3:1"
+                            "Value" = "8:#1203"
+                            "DefaultValue" = "8:#1203"
+                            "UsePlugInResources" = "11:TRUE"
+                            }
+                        }
+                    }
+                }
+            }
+            "{DF760B10-853B-4699-99F2-AFF7185B4A62}:_83DE51B41B26432580327A946DB4C076"
+            {
+            "Name" = "8:#1900"
+            "Sequence" = "3:1"
+            "Attributes" = "3:1"
+                "Dialogs"
+                {
+                    "{688940B3-5CA9-4162-8DEE-2993FA9D8CBC}:_0D08B78ACDE64A0C94A58C46FC847B2C"
+                    {
+                    "Sequence" = "3:200"
+                    "DisplayName" = "8:Installation Folder"
+                    "UseDynamicProperties" = "11:TRUE"
+                    "IsDependency" = "11:FALSE"
+                    "SourcePath" = "8:<VsdDialogDir>\\VsdFolderDlg.wid"
+                        "Properties"
+                        {
+                            "BannerBitmap"
+                            {
+                            "Name" = "8:BannerBitmap"
+                            "DisplayName" = "8:#1001"
+                            "Description" = "8:#1101"
+                            "Type" = "3:8"
+                            "ContextData" = "8:Bitmap"
+                            "Attributes" = "3:4"
+                            "Setting" = "3:1"
+                            "UsePlugInResources" = "11:TRUE"
+                            }
+                            "InstallAllUsersVisible"
+                            {
+                            "Name" = "8:InstallAllUsersVisible"
+                            "DisplayName" = "8:#1059"
+                            "Description" = "8:#1159"
+                            "Type" = "3:5"
+                            "ContextData" = "8:1;True=1;False=0"
+                            "Attributes" = "3:0"
+                            "Setting" = "3:0"
+                            "Value" = "3:1"
+                            "DefaultValue" = "3:1"
+                            "UsePlugInResources" = "11:TRUE"
+                            }
+                        }
+                    }
+                    "{688940B3-5CA9-4162-8DEE-2993FA9D8CBC}:_49CD3A9FF8C547FCA4849A8C78F7CC4D"
+                    {
+                    "Sequence" = "3:100"
+                    "DisplayName" = "8:Welcome"
+                    "UseDynamicProperties" = "11:TRUE"
+                    "IsDependency" = "11:FALSE"
+                    "SourcePath" = "8:<VsdDialogDir>\\VsdWelcomeDlg.wid"
+                        "Properties"
+                        {
+                            "BannerBitmap"
+                            {
+                            "Name" = "8:BannerBitmap"
+                            "DisplayName" = "8:#1001"
+                            "Description" = "8:#1101"
+                            "Type" = "3:8"
+                            "ContextData" = "8:Bitmap"
+                            "Attributes" = "3:4"
+                            "Setting" = "3:1"
+                            "UsePlugInResources" = "11:TRUE"
+                            }
+                            "CopyrightWarning"
+                            {
+                            "Name" = "8:CopyrightWarning"
+                            "DisplayName" = "8:#1002"
+                            "Description" = "8:#1102"
+                            "Type" = "3:3"
+                            "ContextData" = "8:"
+                            "Attributes" = "3:0"
+                            "Setting" = "3:1"
+                            "Value" = "8:#1202"
+                            "DefaultValue" = "8:#1202"
+                            "UsePlugInResources" = "11:TRUE"
+                            }
+                            "Welcome"
+                            {
+                            "Name" = "8:Welcome"
+                            "DisplayName" = "8:#1003"
+                            "Description" = "8:#1103"
+                            "Type" = "3:3"
+                            "ContextData" = "8:"
+                            "Attributes" = "3:0"
+                            "Setting" = "3:1"
+                            "Value" = "8:#1203"
+                            "DefaultValue" = "8:#1203"
+                            "UsePlugInResources" = "11:TRUE"
+                            }
+                        }
+                    }
+                    "{688940B3-5CA9-4162-8DEE-2993FA9D8CBC}:_5EE152D7DF494E889D098CA8AAA4EF4D"
+                    {
+                    "Sequence" = "3:300"
+                    "DisplayName" = "8:Confirm Installation"
+                    "UseDynamicProperties" = "11:TRUE"
+                    "IsDependency" = "11:FALSE"
+                    "SourcePath" = "8:<VsdDialogDir>\\VsdConfirmDlg.wid"
+                        "Properties"
+                        {
+                            "BannerBitmap"
+                            {
+                            "Name" = "8:BannerBitmap"
+                            "DisplayName" = "8:#1001"
+                            "Description" = "8:#1101"
+                            "Type" = "3:8"
+                            "ContextData" = "8:Bitmap"
+                            "Attributes" = "3:4"
+                            "Setting" = "3:1"
+                            "UsePlugInResources" = "11:TRUE"
+                            }
+                        }
+                    }
+                }
+            }
+            "{DF760B10-853B-4699-99F2-AFF7185B4A62}:_996757F1CACC4D6E856E4768792231F7"
+            {
+            "Name" = "8:#1902"
+            "Sequence" = "3:2"
+            "Attributes" = "3:3"
+                "Dialogs"
+                {
+                    "{688940B3-5CA9-4162-8DEE-2993FA9D8CBC}:_379C937EB28B4A8CAD082BD71B5513AF"
+                    {
+                    "Sequence" = "3:100"
+                    "DisplayName" = "8:Finished"
+                    "UseDynamicProperties" = "11:TRUE"
+                    "IsDependency" = "11:FALSE"
+                    "SourcePath" = "8:<VsdDialogDir>\\VsdAdminFinishedDlg.wid"
+                        "Properties"
+                        {
+                            "BannerBitmap"
+                            {
+                            "Name" = "8:BannerBitmap"
+                            "DisplayName" = "8:#1001"
+                            "Description" = "8:#1101"
+                            "Type" = "3:8"
+                            "ContextData" = "8:Bitmap"
+                            "Attributes" = "3:4"
+                            "Setting" = "3:1"
+                            "UsePlugInResources" = "11:TRUE"
+                            }
+                        }
+                    }
+                }
+            }
+            "{2479F3F5-0309-486D-8047-8187E2CE5BA0}:_B3D0B5A95E62439F8E32578E3566959B"
+            {
+            "UseDynamicProperties" = "11:FALSE"
+            "IsDependency" = "11:FALSE"
+            "SourcePath" = "8:<VsdDialogDir>\\VsdBasicDialogs.wim"
+            }
+            "{DF760B10-853B-4699-99F2-AFF7185B4A62}:_D5E28F3CF24140798A669F5706439F18"
+            {
+            "Name" = "8:#1901"
+            "Sequence" = "3:2"
+            "Attributes" = "3:2"
+                "Dialogs"
+                {
+                    "{688940B3-5CA9-4162-8DEE-2993FA9D8CBC}:_1DF0EEC9FB2F487C85091D0BE9916970"
+                    {
+                    "Sequence" = "3:100"
+                    "DisplayName" = "8:Progress"
+                    "UseDynamicProperties" = "11:TRUE"
+                    "IsDependency" = "11:FALSE"
+                    "SourcePath" = "8:<VsdDialogDir>\\VsdAdminProgressDlg.wid"
+                        "Properties"
+                        {
+                            "BannerBitmap"
+                            {
+                            "Name" = "8:BannerBitmap"
+                            "DisplayName" = "8:#1001"
+                            "Description" = "8:#1101"
+                            "Type" = "3:8"
+                            "ContextData" = "8:Bitmap"
+                            "Attributes" = "3:4"
+                            "Setting" = "3:1"
+                            "UsePlugInResources" = "11:TRUE"
+                            }
+                            "ShowProgress"
+                            {
+                            "Name" = "8:ShowProgress"
+                            "DisplayName" = "8:#1009"
+                            "Description" = "8:#1109"
+                            "Type" = "3:5"
+                            "ContextData" = "8:1;True=1;False=0"
+                            "Attributes" = "3:0"
+                            "Setting" = "3:0"
+                            "Value" = "3:1"
+                            "DefaultValue" = "3:1"
+                            "UsePlugInResources" = "11:TRUE"
+                            }
+                        }
+                    }
+                }
+            }
+        }
+        "MergeModule"
+        {
+        }
+        "ProjectOutput"
+        {
+            "{5259A561-127C-4D43-A0A1-72F10C7B3BF8}:_004B90FF037A451298F444A350444A39"
+            {
+            "SourcePath" = "8:..\\GTClient\\Lobby\\obj\\Debug\\Lobby.dll"
+            "TargetName" = "8:"
+            "Tag" = "8:"
+            "Folder" = "8:_7F06D54943144AD98CABD614806EB300"
+            "Condition" = "8:"
+            "Transitive" = "11:FALSE"
+            "Vital" = "11:TRUE"
+            "ReadOnly" = "11:FALSE"
+            "Hidden" = "11:FALSE"
+            "System" = "11:FALSE"
+            "Permanent" = "11:FALSE"
+            "SharedLegacy" = "11:FALSE"
+            "PackageAs" = "3:1"
+            "Register" = "3:1"
+            "Exclude" = "11:FALSE"
+            "IsDependency" = "11:FALSE"
+            "IsolateTo" = "8:"
+            "ProjectOutputGroupRegister" = "3:1"
+            "OutputConfiguration" = "8:"
+            "OutputGroupCanonicalName" = "8:Built"
+            "OutputProjectGuid" = "8:{5140F22E-6865-40DA-BA8F-6B516D16F4D6}"
+            "ShowKeyOutput" = "11:TRUE"
+                "ExcludeFilters"
+                {
+                }
+            }
+            "{5259A561-127C-4D43-A0A1-72F10C7B3BF8}:_07E40B1AC8F34679AE742B3BC7137EC9"
+            {
+            "SourcePath" = "8:"
+            "TargetName" = "8:"
+            "Tag" = "8:"
+            "Folder" = "8:_191672BAE9C9481E9028623EDD4BD916"
+            "Condition" = "8:"
+            "Transitive" = "11:FALSE"
+            "Vital" = "11:TRUE"
+            "ReadOnly" = "11:FALSE"
+            "Hidden" = "11:FALSE"
+            "System" = "11:FALSE"
+            "Permanent" = "11:FALSE"
+            "SharedLegacy" = "11:FALSE"
+            "PackageAs" = "3:1"
+            "Register" = "3:1"
+            "Exclude" = "11:FALSE"
+            "IsDependency" = "11:FALSE"
+            "IsolateTo" = "8:"
+            "ProjectOutputGroupRegister" = "3:1"
+            "OutputConfiguration" = "8:"
+            "OutputGroupCanonicalName" = "8:SourceFiles"
+            "OutputProjectGuid" = "8:{0935173E-E072-4AE4-9A7E-4E84234C9A0C}"
+            "ShowKeyOutput" = "11:TRUE"
+                "ExcludeFilters"
+                {
+                }
+            }
+            "{5259A561-127C-4D43-A0A1-72F10C7B3BF8}:_279F6006FA2E4454BD6207C354DE3C74"
+            {
+            "SourcePath" = "8:"
+            "TargetName" = "8:"
+            "Tag" = "8:"
+            "Folder" = "8:_0EF44A0B43DF48B6B2CB939ECA9D34F6"
+            "Condition" = "8:"
+            "Transitive" = "11:FALSE"
+            "Vital" = "11:TRUE"
+            "ReadOnly" = "11:FALSE"
+            "Hidden" = "11:FALSE"
+            "System" = "11:FALSE"
+            "Permanent" = "11:FALSE"
+            "SharedLegacy" = "11:FALSE"
+            "PackageAs" = "3:1"
+            "Register" = "3:1"
+            "Exclude" = "11:FALSE"
+            "IsDependency" = "11:FALSE"
+            "IsolateTo" = "8:"
+            "ProjectOutputGroupRegister" = "3:1"
+            "OutputConfiguration" = "8:"
+            "OutputGroupCanonicalName" = "8:SourceFiles"
+            "OutputProjectGuid" = "8:{C50DD63B-0ACE-4F9B-A8C9-7E2C7EC0D3C8}"
+            "ShowKeyOutput" = "11:TRUE"
+                "ExcludeFilters"
+                {
+                }
+            }
+            "{5259A561-127C-4D43-A0A1-72F10C7B3BF8}:_2E75382927024C3393E535D16F89817A"
+            {
+            "SourcePath" = "8:"
+            "TargetName" = "8:"
+            "Tag" = "8:"
+            "Folder" = "8:_3B1C4E9E2A164A6A805470423C85CAEA"
+            "Condition" = "8:"
+            "Transitive" = "11:FALSE"
+            "Vital" = "11:TRUE"
+            "ReadOnly" = "11:FALSE"
+            "Hidden" = "11:FALSE"
+            "System" = "11:FALSE"
+            "Permanent" = "11:FALSE"
+            "SharedLegacy" = "11:FALSE"
+            "PackageAs" = "3:1"
+            "Register" = "3:1"
+            "Exclude" = "11:FALSE"
+            "IsDependency" = "11:FALSE"
+            "IsolateTo" = "8:"
+            "ProjectOutputGroupRegister" = "3:1"
+            "OutputConfiguration" = "8:"
+            "OutputGroupCanonicalName" = "8:Symbols"
+            "OutputProjectGuid" = "8:{0429E659-A35B-4A5C-917A-49CEA6D48B5E}"
+            "ShowKeyOutput" = "11:TRUE"
+                "ExcludeFilters"
+                {
+                }
+            }
+            "{5259A561-127C-4D43-A0A1-72F10C7B3BF8}:_49FED51A5AD04B0FB3A59C258E69E14C"
+            {
+            "SourcePath" = "8:"
+            "TargetName" = "8:"
+            "Tag" = "8:"
+            "Folder" = "8:_8AEABC26CD534D4B8814AA7E0C425871"
+            "Condition" = "8:"
+            "Transitive" = "11:FALSE"
+            "Vital" = "11:TRUE"
+            "ReadOnly" = "11:FALSE"
+            "Hidden" = "11:FALSE"
+            "System" = "11:FALSE"
+            "Permanent" = "11:FALSE"
+            "SharedLegacy" = "11:FALSE"
+            "PackageAs" = "3:1"
+            "Register" = "3:1"
+            "Exclude" = "11:FALSE"
+            "IsDependency" = "11:FALSE"
+            "IsolateTo" = "8:"
+            "ProjectOutputGroupRegister" = "3:1"
+            "OutputConfiguration" = "8:"
+            "OutputGroupCanonicalName" = "8:SourceFiles"
+            "OutputProjectGuid" = "8:{EEC385BF-261C-4F5B-A602-D3ECDFC2AC30}"
+            "ShowKeyOutput" = "11:TRUE"
+                "ExcludeFilters"
+                {
+                }
+            }
+            "{5259A561-127C-4D43-A0A1-72F10C7B3BF8}:_4CA2C7C50867498D96BC618A92018040"
+            {
+            "SourcePath" = "8:"
+            "TargetName" = "8:"
+            "Tag" = "8:"
+            "Folder" = "8:_754ADF65D09148F4904DB70DC60D3691"
+            "Condition" = "8:"
+            "Transitive" = "11:FALSE"
+            "Vital" = "11:TRUE"
+            "ReadOnly" = "11:FALSE"
+            "Hidden" = "11:FALSE"
+            "System" = "11:FALSE"
+            "Permanent" = "11:FALSE"
+            "SharedLegacy" = "11:FALSE"
+            "PackageAs" = "3:1"
+            "Register" = "3:1"
+            "Exclude" = "11:FALSE"
+            "IsDependency" = "11:FALSE"
+            "IsolateTo" = "8:"
+            "ProjectOutputGroupRegister" = "3:1"
+            "OutputConfiguration" = "8:"
+            "OutputGroupCanonicalName" = "8:SourceFiles"
+            "OutputProjectGuid" = "8:{709C5E40-E732-4196-A2F0-5B72206B7179}"
+            "ShowKeyOutput" = "11:TRUE"
+                "ExcludeFilters"
+                {
+                }
+            }
+            "{5259A561-127C-4D43-A0A1-72F10C7B3BF8}:_55AF45566C9E4604BEF86F7A487798A1"
+            {
+            "SourcePath" = "8:"
+            "TargetName" = "8:"
+            "Tag" = "8:"
+            "Folder" = "8:_FE48278A400F422E8C3DC51AF6EAC29B"
+            "Condition" = "8:"
+            "Transitive" = "11:FALSE"
+            "Vital" = "11:TRUE"
+            "ReadOnly" = "11:FALSE"
+            "Hidden" = "11:FALSE"
+            "System" = "11:FALSE"
+            "Permanent" = "11:FALSE"
+            "SharedLegacy" = "11:FALSE"
+            "PackageAs" = "3:1"
+            "Register" = "3:1"
+            "Exclude" = "11:FALSE"
+            "IsDependency" = "11:FALSE"
+            "IsolateTo" = "8:"
+            "ProjectOutputGroupRegister" = "3:1"
+            "OutputConfiguration" = "8:"
+            "OutputGroupCanonicalName" = "8:Symbols"
+            "OutputProjectGuid" = "8:{C50DD63B-0ACE-4F9B-A8C9-7E2C7EC0D3C8}"
+            "ShowKeyOutput" = "11:TRUE"
+                "ExcludeFilters"
+                {
+                }
+            }
+            "{5259A561-127C-4D43-A0A1-72F10C7B3BF8}:_61497E2A0C854C649A74D8F62B2A498C"
+            {
+            "SourcePath" = "8:GT-2.0.1.msm"
+            "TargetName" = "8:"
+            "Tag" = "8:"
+            "Folder" = "8:_0458607A7A714D0FB9693B371225D9F3"
+            "Condition" = "8:"
+            "Transitive" = "11:FALSE"
+            "Vital" = "11:TRUE"
+            "ReadOnly" = "11:FALSE"
+            "Hidden" = "11:FALSE"
+            "System" = "11:FALSE"
+            "Permanent" = "11:FALSE"
+            "SharedLegacy" = "11:FALSE"
+            "PackageAs" = "3:2"
+            "Register" = "3:1"
+            "Exclude" = "11:FALSE"
+            "IsDependency" = "11:FALSE"
+            "IsolateTo" = "8:"
+            "ProjectOutputGroupRegister" = "3:1"
+            "OutputConfiguration" = "8:"
+            "OutputGroupCanonicalName" = "8:Built"
+            "OutputProjectGuid" = "8:{4468E7F2-9FB1-48EE-A446-1893F791A0E6}"
+            "ShowKeyOutput" = "11:TRUE"
+                "ExcludeFilters"
+                {
+                }
+                "KeyOutputModule"
+                {
+                "UseDynamicProperties" = "11:TRUE"
+                "IsDependency" = "11:FALSE"
+                "SourcePath" = "8:GT_MergeModule-2.0.msm"
+                    "Properties"
+                    {
+                        "_12381E82BD84CCFF3978A834A8C444A2.21394EE09B314621B11A7E5F7181325C"
+                        {
+                        "Name" = "8:_12381E82BD84CCFF3978A834A8C444A2.21394EE09B314621B11A7E5F7181325C"
+                        "DisplayName" = "8:"
+                        "Description" = "8:"
+                        "Type" = "3:2"
+                        "ContextData" = "8:InstallToGAC=;IsolateToManifest=_0A5CD1F50FA4E66B85BEA808A5A86ADD.21394EE09B314621B11A7E5F7181325C"
+                        "Attributes" = "3:0"
+                        "Setting" = "3:2"
+                        "Value" = "8:"
+                        "DefaultValue" = "8:"
+                        "ParentName" = "8:_34F27D0A044D4857A05958AF56E3CD13.21394EE09B314621B11A7E5F7181325C"
+                        "UsePlugInResources" = "11:FALSE"
+                        }
+                        "_34F27D0A044D4857A05958AF56E3CD13.21394EE09B314621B11A7E5F7181325C"
+                        {
+                        "Name" = "8:_34F27D0A044D4857A05958AF56E3CD13.21394EE09B314621B11A7E5F7181325C"
+                        "DisplayName" = "8:Module Retargetable Folder"
+                        "Description" = "8:"
+                        "Type" = "3:32769"
+                        "ContextData" = "8:_RetargetableFolder"
+                        "Attributes" = "3:6"
+                        "Setting" = "3:1"
+                        "UsePlugInResources" = "11:FALSE"
+                        }
+                        "_38CA6DFB1E7A49EAC8B1D44B46F9EC8C.21394EE09B314621B11A7E5F7181325C"
+                        {
+                        "Name" = "8:_38CA6DFB1E7A49EAC8B1D44B46F9EC8C.21394EE09B314621B11A7E5F7181325C"
+                        "DisplayName" = "8:"
+                        "Description" = "8:"
+                        "Type" = "3:2"
+                        "ContextData" = "8:InstallToGAC=;IsolateToManifest=_10558E4EF2F2200718EF2A79B34D44BB.21394EE09B314621B11A7E5F7181325C"
+                        "Attributes" = "3:0"
+                        "Setting" = "3:2"
+                        "Value" = "8:"
+                        "DefaultValue" = "8:"
+                        "ParentName" = "8:_34F27D0A044D4857A05958AF56E3CD13.21394EE09B314621B11A7E5F7181325C"
+                        "UsePlugInResources" = "11:FALSE"
+                        }
+                        "_CA7B75659A1E8086998AD273C93CB6D4.21394EE09B314621B11A7E5F7181325C"
+                        {
+                        "Name" = "8:_CA7B75659A1E8086998AD273C93CB6D4.21394EE09B314621B11A7E5F7181325C"
+                        "DisplayName" = "8:"
+                        "Description" = "8:"
+                        "Type" = "3:2"
+                        "ContextData" = "8:InstallToGAC=;IsolateToManifest=_B82836DF98E26F6FD92902DA6C5E7D02.21394EE09B314621B11A7E5F7181325C"
+                        "Attributes" = "3:0"
+                        "Setting" = "3:2"
+                        "Value" = "8:"
+                        "DefaultValue" = "8:"
+                        "ParentName" = "8:_34F27D0A044D4857A05958AF56E3CD13.21394EE09B314621B11A7E5F7181325C"
+                        "UsePlugInResources" = "11:FALSE"
+                        }
+                    }
+                "LanguageId" = "3:1033"
+                "Exclude" = "11:FALSE"
+                "Folder" = "8:_0458607A7A714D0FB9693B371225D9F3"
+                "Feature" = "8:"
+                "IsolateTo" = "8:"
+                }
+            }
+            "{5259A561-127C-4D43-A0A1-72F10C7B3BF8}:_6B2F03CCC3C64817B99124876F2C5F13"
+            {
+            "SourcePath" = "8:"
+            "TargetName" = "8:"
+            "Tag" = "8:"
+            "Folder" = "8:_7F06D54943144AD98CABD614806EB300"
+            "Condition" = "8:"
+            "Transitive" = "11:FALSE"
+            "Vital" = "11:TRUE"
+            "ReadOnly" = "11:FALSE"
+            "Hidden" = "11:FALSE"
+            "System" = "11:FALSE"
+            "Permanent" = "11:FALSE"
+            "SharedLegacy" = "11:FALSE"
+            "PackageAs" = "3:1"
+            "Register" = "3:1"
+            "Exclude" = "11:FALSE"
+            "IsDependency" = "11:FALSE"
+            "IsolateTo" = "8:"
+            "ProjectOutputGroupRegister" = "3:1"
+            "OutputConfiguration" = "8:"
+            "OutputGroupCanonicalName" = "8:Symbols"
+            "OutputProjectGuid" = "8:{5140F22E-6865-40DA-BA8F-6B516D16F4D6}"
+            "ShowKeyOutput" = "11:TRUE"
+                "ExcludeFilters"
+                {
+                }
+            }
+            "{5259A561-127C-4D43-A0A1-72F10C7B3BF8}:_713A416FB80A45DEB1C3276AB1E5E2A3"
+            {
+            "SourcePath" = "8:"
+            "TargetName" = "8:"
+            "Tag" = "8:"
+            "Folder" = "8:_5E5219A2A82C4A4685944FEFC8DA1E82"
+            "Condition" = "8:"
+            "Transitive" = "11:FALSE"
+            "Vital" = "11:TRUE"
+            "ReadOnly" = "11:FALSE"
+            "Hidden" = "11:FALSE"
+            "System" = "11:FALSE"
+            "Permanent" = "11:FALSE"
+            "SharedLegacy" = "11:FALSE"
+            "PackageAs" = "3:1"
+            "Register" = "3:1"
+            "Exclude" = "11:FALSE"
+            "IsDependency" = "11:FALSE"
+            "IsolateTo" = "8:"
+            "ProjectOutputGroupRegister" = "3:1"
+            "OutputConfiguration" = "8:"
+            "OutputGroupCanonicalName" = "8:Symbols"
+            "OutputProjectGuid" = "8:{0935173E-E072-4AE4-9A7E-4E84234C9A0C}"
+            "ShowKeyOutput" = "11:TRUE"
+                "ExcludeFilters"
+                {
+                }
+            }
+            "{5259A561-127C-4D43-A0A1-72F10C7B3BF8}:_7481C6923BF24876AE989D82BDE40309"
+            {
+            "SourcePath" = "8:..\\Examples\\PassiveTelepointers\\obj\\Debug\\PassiveTelepointers.exe"
+            "TargetName" = "8:"
+            "Tag" = "8:"
+            "Folder" = "8:_FE48278A400F422E8C3DC51AF6EAC29B"
+            "Condition" = "8:"
+            "Transitive" = "11:FALSE"
+            "Vital" = "11:TRUE"
+            "ReadOnly" = "11:FALSE"
+            "Hidden" = "11:FALSE"
+            "System" = "11:FALSE"
+            "Permanent" = "11:FALSE"
+            "SharedLegacy" = "11:FALSE"
+            "PackageAs" = "3:1"
+            "Register" = "3:1"
+            "Exclude" = "11:FALSE"
+            "IsDependency" = "11:FALSE"
+            "IsolateTo" = "8:"
+            "ProjectOutputGroupRegister" = "3:1"
+            "OutputConfiguration" = "8:"
+            "OutputGroupCanonicalName" = "8:Built"
+            "OutputProjectGuid" = "8:{C50DD63B-0ACE-4F9B-A8C9-7E2C7EC0D3C8}"
+            "ShowKeyOutput" = "11:TRUE"
+                "ExcludeFilters"
+                {
+                }
+            }
+            "{5259A561-127C-4D43-A0A1-72F10C7B3BF8}:_75FCDAEDDB444D618301E343F5E87931"
+            {
+            "SourcePath" = "8:"
+            "TargetName" = "8:"
+            "Tag" = "8:"
+            "Folder" = "8:_6BDB7906485949629A2DA7BEACA2D639"
+            "Condition" = "8:"
+            "Transitive" = "11:FALSE"
+            "Vital" = "11:TRUE"
+            "ReadOnly" = "11:FALSE"
+            "Hidden" = "11:FALSE"
+            "System" = "11:FALSE"
+            "Permanent" = "11:FALSE"
+            "SharedLegacy" = "11:FALSE"
+            "PackageAs" = "3:1"
+            "Register" = "3:1"
+            "Exclude" = "11:FALSE"
+            "IsDependency" = "11:FALSE"
+            "IsolateTo" = "8:"
+            "ProjectOutputGroupRegister" = "3:1"
+            "OutputConfiguration" = "8:"
+            "OutputGroupCanonicalName" = "8:SourceFiles"
+            "OutputProjectGuid" = "8:{4582FA58-11F9-4C2B-B2B9-C4DC51C3FC26}"
+            "ShowKeyOutput" = "11:TRUE"
+                "ExcludeFilters"
+                {
+                }
+            }
+            "{5259A561-127C-4D43-A0A1-72F10C7B3BF8}:_782A3536D58D49A2A0A372AC1D89299D"
+            {
+            "SourcePath" = "8:"
+            "TargetName" = "8:"
+            "Tag" = "8:"
+            "Folder" = "8:_FE48278A400F422E8C3DC51AF6EAC29B"
+            "Condition" = "8:"
+            "Transitive" = "11:FALSE"
+            "Vital" = "11:TRUE"
+            "ReadOnly" = "11:FALSE"
+            "Hidden" = "11:FALSE"
+            "System" = "11:FALSE"
+            "Permanent" = "11:FALSE"
+            "SharedLegacy" = "11:FALSE"
+            "PackageAs" = "3:1"
+            "Register" = "3:1"
+            "Exclude" = "11:FALSE"
+            "IsDependency" = "11:FALSE"
+            "IsolateTo" = "8:"
+            "ProjectOutputGroupRegister" = "3:1"
+            "OutputConfiguration" = "8:"
+            "OutputGroupCanonicalName" = "8:Documentation"
+            "OutputProjectGuid" = "8:{C50DD63B-0ACE-4F9B-A8C9-7E2C7EC0D3C8}"
+            "ShowKeyOutput" = "11:TRUE"
+                "ExcludeFilters"
+                {
+                }
+            }
+            "{5259A561-127C-4D43-A0A1-72F10C7B3BF8}:_7C5AD0C1B01D4FBB9D9401898C1837B8"
+            {
+            "SourcePath" = "8:"
+            "TargetName" = "8:"
+            "Tag" = "8:"
+            "Folder" = "8:_C953A116879A41EB99403CC13D965502"
+            "Condition" = "8:"
+            "Transitive" = "11:FALSE"
+            "Vital" = "11:TRUE"
+            "ReadOnly" = "11:FALSE"
+            "Hidden" = "11:FALSE"
+            "System" = "11:FALSE"
+            "Permanent" = "11:FALSE"
+            "SharedLegacy" = "11:FALSE"
+            "PackageAs" = "3:1"
+            "Register" = "3:1"
+            "Exclude" = "11:FALSE"
+            "IsDependency" = "11:FALSE"
+            "IsolateTo" = "8:"
+            "ProjectOutputGroupRegister" = "3:1"
+            "OutputConfiguration" = "8:"
+            "OutputGroupCanonicalName" = "8:Documentation"
+            "OutputProjectGuid" = "8:{4582FA58-11F9-4C2B-B2B9-C4DC51C3FC26}"
+            "ShowKeyOutput" = "11:TRUE"
+                "ExcludeFilters"
+                {
+                }
+            }
+            "{5259A561-127C-4D43-A0A1-72F10C7B3BF8}:_92908E5CA7AA4E86A5661FBB7ABC8340"
+            {
+            "SourcePath" = "8:"
+            "TargetName" = "8:"
+            "Tag" = "8:"
+            "Folder" = "8:_645EDADA806045B6BEF2E8888E44A695"
+            "Condition" = "8:"
+            "Transitive" = "11:FALSE"
+            "Vital" = "11:TRUE"
+            "ReadOnly" = "11:FALSE"
+            "Hidden" = "11:FALSE"
+            "System" = "11:FALSE"
+            "Permanent" = "11:FALSE"
+            "SharedLegacy" = "11:FALSE"
+            "PackageAs" = "3:1"
+            "Register" = "3:1"
+            "Exclude" = "11:FALSE"
+            "IsDependency" = "11:FALSE"
+            "IsolateTo" = "8:"
+            "ProjectOutputGroupRegister" = "3:1"
+            "OutputConfiguration" = "8:"
+            "OutputGroupCanonicalName" = "8:Symbols"
+            "OutputProjectGuid" = "8:{709C5E40-E732-4196-A2F0-5B72206B7179}"
+            "ShowKeyOutput" = "11:TRUE"
+                "ExcludeFilters"
+                {
+                }
+            }
+            "{5259A561-127C-4D43-A0A1-72F10C7B3BF8}:_95800BDB225B406CABA8848D3262ED2B"
+            {
+            "SourcePath" = "8:"
+            "TargetName" = "8:"
+            "Tag" = "8:"
+            "Folder" = "8:_7F06D54943144AD98CABD614806EB300"
+            "Condition" = "8:"
+            "Transitive" = "11:FALSE"
+            "Vital" = "11:TRUE"
+            "ReadOnly" = "11:FALSE"
+            "Hidden" = "11:FALSE"
+            "System" = "11:FALSE"
+            "Permanent" = "11:FALSE"
+            "SharedLegacy" = "11:FALSE"
+            "PackageAs" = "3:1"
+            "Register" = "3:1"
+            "Exclude" = "11:FALSE"
+            "IsDependency" = "11:FALSE"
+            "IsolateTo" = "8:"
+            "ProjectOutputGroupRegister" = "3:1"
+            "OutputConfiguration" = "8:"
+            "OutputGroupCanonicalName" = "8:Documentation"
+            "OutputProjectGuid" = "8:{5140F22E-6865-40DA-BA8F-6B516D16F4D6}"
+            "ShowKeyOutput" = "11:TRUE"
+                "ExcludeFilters"
+                {
+                }
+            }
+            "{5259A561-127C-4D43-A0A1-72F10C7B3BF8}:_97939329583D47A893E8AB0836A5A3B0"
+            {
+            "SourcePath" = "8:"
+            "TargetName" = "8:"
+            "Tag" = "8:"
+            "Folder" = "8:_3974FC786CAF444BAEB5A2259E60BCA6"
+            "Condition" = "8:"
+            "Transitive" = "11:FALSE"
+            "Vital" = "11:TRUE"
+            "ReadOnly" = "11:FALSE"
+            "Hidden" = "11:FALSE"
+            "System" = "11:FALSE"
+            "Permanent" = "11:FALSE"
+            "SharedLegacy" = "11:FALSE"
+            "PackageAs" = "3:1"
+            "Register" = "3:1"
+            "Exclude" = "11:FALSE"
+            "IsDependency" = "11:FALSE"
+            "IsolateTo" = "8:"
+            "ProjectOutputGroupRegister" = "3:1"
+            "OutputConfiguration" = "8:"
+            "OutputGroupCanonicalName" = "8:SourceFiles"
+            "OutputProjectGuid" = "8:{5140F22E-6865-40DA-BA8F-6B516D16F4D6}"
+            "ShowKeyOutput" = "11:TRUE"
+                "ExcludeFilters"
+                {
+                }
+            }
+            "{5259A561-127C-4D43-A0A1-72F10C7B3BF8}:_A56587BD6A604EF3A9C27D0C4F739B58"
+            {
+            "SourcePath" = "8:..\\GTServer\\GTServer\\bin\\Debug\\GTServer.XML"
+            "TargetName" = "8:"
+            "Tag" = "8:"
+            "Folder" = "8:_645EDADA806045B6BEF2E8888E44A695"
+            "Condition" = "8:"
+            "Transitive" = "11:FALSE"
+            "Vital" = "11:TRUE"
+            "ReadOnly" = "11:FALSE"
+            "Hidden" = "11:FALSE"
+            "System" = "11:FALSE"
+            "Permanent" = "11:FALSE"
+            "SharedLegacy" = "11:FALSE"
+            "PackageAs" = "3:1"
+            "Register" = "3:1"
+            "Exclude" = "11:FALSE"
+            "IsDependency" = "11:FALSE"
+            "IsolateTo" = "8:"
+            "ProjectOutputGroupRegister" = "3:1"
+            "OutputConfiguration" = "8:"
+            "OutputGroupCanonicalName" = "8:Documentation"
+            "OutputProjectGuid" = "8:{709C5E40-E732-4196-A2F0-5B72206B7179}"
+            "ShowKeyOutput" = "11:TRUE"
+                "ExcludeFilters"
+                {
+                }
+            }
+            "{5259A561-127C-4D43-A0A1-72F10C7B3BF8}:_A6C586BD62274FA5B9BC4F4CD4BDC0CE"
+            {
+            "SourcePath" = "8:"
+            "TargetName" = "8:"
+            "Tag" = "8:"
+            "Folder" = "8:_5E5219A2A82C4A4685944FEFC8DA1E82"
+            "Condition" = "8:"
+            "Transitive" = "11:FALSE"
+            "Vital" = "11:TRUE"
+            "ReadOnly" = "11:FALSE"
+            "Hidden" = "11:FALSE"
+            "System" = "11:FALSE"
+            "Permanent" = "11:FALSE"
+            "SharedLegacy" = "11:FALSE"
+            "PackageAs" = "3:1"
+            "Register" = "3:1"
+            "Exclude" = "11:FALSE"
+            "IsDependency" = "11:FALSE"
+            "IsolateTo" = "8:"
+            "ProjectOutputGroupRegister" = "3:1"
+            "OutputConfiguration" = "8:"
+            "OutputGroupCanonicalName" = "8:Documentation"
+            "OutputProjectGuid" = "8:{0935173E-E072-4AE4-9A7E-4E84234C9A0C}"
+            "ShowKeyOutput" = "11:TRUE"
+                "ExcludeFilters"
+                {
+                }
+            }
+            "{5259A561-127C-4D43-A0A1-72F10C7B3BF8}:_A9606D69A5D7483B9AE27687599E4970"
+            {
+            "SourcePath" = "8:GT-2.0.1.msm"
+            "TargetName" = "8:"
+            "Tag" = "8:"
+            "Folder" = "8:_0458607A7A714D0FB9693B371225D9F3"
+            "Condition" = "8:"
+            "Transitive" = "11:FALSE"
+            "Vital" = "11:TRUE"
+            "ReadOnly" = "11:FALSE"
+            "Hidden" = "11:FALSE"
+            "System" = "11:FALSE"
+            "Permanent" = "11:FALSE"
+            "SharedLegacy" = "11:FALSE"
+            "PackageAs" = "3:1"
+            "Register" = "3:1"
+            "Exclude" = "11:FALSE"
+            "IsDependency" = "11:FALSE"
+            "IsolateTo" = "8:"
+            "ProjectOutputGroupRegister" = "3:1"
+            "OutputConfiguration" = "8:"
+            "OutputGroupCanonicalName" = "8:Built"
+            "OutputProjectGuid" = "8:{4468E7F2-9FB1-48EE-A446-1893F791A0E6}"
+            "ShowKeyOutput" = "11:TRUE"
+                "ExcludeFilters"
+                {
+                }
+                "KeyOutputModule"
+                {
+                "UseDynamicProperties" = "11:TRUE"
+                "IsDependency" = "11:FALSE"
+                "SourcePath" = "8:GT_MergeModule.msm"
+                    "Properties"
+                    {
+                        "_12381E82BD84CCFF3978A834A8C444A2.21394EE09B314621B11A7E5F7181325C"
+                        {
+                        "Name" = "8:_12381E82BD84CCFF3978A834A8C444A2.21394EE09B314621B11A7E5F7181325C"
+                        "DisplayName" = "8:"
+                        "Description" = "8:"
+                        "Type" = "3:2"
+                        "ContextData" = "8:InstallToGAC=;IsolateToManifest=_0A5CD1F50FA4E66B85BEA808A5A86ADD.21394EE09B314621B11A7E5F7181325C"
+                        "Attributes" = "3:0"
+                        "Setting" = "3:2"
+                        "Value" = "8:"
+                        "DefaultValue" = "8:"
+                        "ParentName" = "8:_34F27D0A044D4857A05958AF56E3CD13.21394EE09B314621B11A7E5F7181325C"
+                        "UsePlugInResources" = "11:FALSE"
+                        }
+                        "_34F27D0A044D4857A05958AF56E3CD13.21394EE09B314621B11A7E5F7181325C"
+                        {
+                        "Name" = "8:_34F27D0A044D4857A05958AF56E3CD13.21394EE09B314621B11A7E5F7181325C"
+                        "DisplayName" = "8:Module Retargetable Folder"
+                        "Description" = "8:"
+                        "Type" = "3:32769"
+                        "ContextData" = "8:_RetargetableFolder"
+                        "Attributes" = "3:6"
+                        "Setting" = "3:2"
+                        "Value" = "8:_C4AA15D5F8A74842A5B7968E6B77AB48"
+                        "UsePlugInResources" = "11:FALSE"
+                        }
+                        "_38CA6DFB1E7A49EAC8B1D44B46F9EC8C.21394EE09B314621B11A7E5F7181325C"
+                        {
+                        "Name" = "8:_38CA6DFB1E7A49EAC8B1D44B46F9EC8C.21394EE09B314621B11A7E5F7181325C"
+                        "DisplayName" = "8:"
+                        "Description" = "8:"
+                        "Type" = "3:2"
+                        "ContextData" = "8:InstallToGAC=;IsolateToManifest=_10558E4EF2F2200718EF2A79B34D44BB.21394EE09B314621B11A7E5F7181325C"
+                        "Attributes" = "3:0"
+                        "Setting" = "3:2"
+                        "Value" = "8:"
+                        "DefaultValue" = "8:"
+                        "ParentName" = "8:_34F27D0A044D4857A05958AF56E3CD13.21394EE09B314621B11A7E5F7181325C"
+                        "UsePlugInResources" = "11:FALSE"
+                        }
+                        "_CA7B75659A1E8086998AD273C93CB6D4.21394EE09B314621B11A7E5F7181325C"
+                        {
+                        "Name" = "8:_CA7B75659A1E8086998AD273C93CB6D4.21394EE09B314621B11A7E5F7181325C"
+                        "DisplayName" = "8:"
+                        "Description" = "8:"
+                        "Type" = "3:2"
+                        "ContextData" = "8:InstallToGAC=;IsolateToManifest=_B82836DF98E26F6FD92902DA6C5E7D02.21394EE09B314621B11A7E5F7181325C"
+                        "Attributes" = "3:0"
+                        "Setting" = "3:2"
+                        "Value" = "8:"
+                        "DefaultValue" = "8:"
+                        "ParentName" = "8:_34F27D0A044D4857A05958AF56E3CD13.21394EE09B314621B11A7E5F7181325C"
+                        "UsePlugInResources" = "11:FALSE"
+                        }
+                    }
+                "LanguageId" = "3:1033"
+                "Exclude" = "11:FALSE"
+                "Folder" = "8:_0458607A7A714D0FB9693B371225D9F3"
+                "Feature" = "8:"
+                "IsolateTo" = "8:"
+                }
+            }
+            "{5259A561-127C-4D43-A0A1-72F10C7B3BF8}:_A9C845B4CE3F4214B400066873EDA2D3"
+            {
+            "SourcePath" = "8:"
+            "TargetName" = "8:"
+            "Tag" = "8:"
+            "Folder" = "8:_645EDADA806045B6BEF2E8888E44A695"
+            "Condition" = "8:"
+            "Transitive" = "11:FALSE"
+            "Vital" = "11:TRUE"
+            "ReadOnly" = "11:FALSE"
+            "Hidden" = "11:FALSE"
+            "System" = "11:FALSE"
+            "Permanent" = "11:FALSE"
+            "SharedLegacy" = "11:FALSE"
+            "PackageAs" = "3:1"
+            "Register" = "3:1"
+            "Exclude" = "11:FALSE"
+            "IsDependency" = "11:FALSE"
+            "IsolateTo" = "8:"
+            "ProjectOutputGroupRegister" = "3:1"
+            "OutputConfiguration" = "8:"
+            "OutputGroupCanonicalName" = "8:Symbols"
+            "OutputProjectGuid" = "8:{621EB577-E34F-4833-A978-9DCA342D9F6C}"
+            "ShowKeyOutput" = "11:TRUE"
+                "ExcludeFilters"
+                {
+                }
+            }
+            "{5259A561-127C-4D43-A0A1-72F10C7B3BF8}:_C11F2B9C0FA4433980C85CE89CDE7F10"
+            {
+            "SourcePath" = "8:..\\Examples\\Telepointers\\obj\\Debug\\Telepointers.exe"
+            "TargetName" = "8:"
+            "Tag" = "8:"
+            "Folder" = "8:_3B1C4E9E2A164A6A805470423C85CAEA"
+            "Condition" = "8:"
+            "Transitive" = "11:FALSE"
+            "Vital" = "11:TRUE"
+            "ReadOnly" = "11:FALSE"
+            "Hidden" = "11:FALSE"
+            "System" = "11:FALSE"
+            "Permanent" = "11:FALSE"
+            "SharedLegacy" = "11:FALSE"
+            "PackageAs" = "3:1"
+            "Register" = "3:1"
+            "Exclude" = "11:FALSE"
+            "IsDependency" = "11:FALSE"
+            "IsolateTo" = "8:"
+            "ProjectOutputGroupRegister" = "3:1"
+            "OutputConfiguration" = "8:"
+            "OutputGroupCanonicalName" = "8:Built"
+            "OutputProjectGuid" = "8:{0429E659-A35B-4A5C-917A-49CEA6D48B5E}"
+            "ShowKeyOutput" = "11:TRUE"
+                "ExcludeFilters"
+                {
+                }
+            }
+            "{5259A561-127C-4D43-A0A1-72F10C7B3BF8}:_C172698ED1FB4CD7AA5B3DF1485A7CF4"
+            {
+            "SourcePath" = "8:"
+            "TargetName" = "8:"
+            "Tag" = "8:"
+            "Folder" = "8:_C953A116879A41EB99403CC13D965502"
+            "Condition" = "8:"
+            "Transitive" = "11:FALSE"
+            "Vital" = "11:TRUE"
+            "ReadOnly" = "11:FALSE"
+            "Hidden" = "11:FALSE"
+            "System" = "11:FALSE"
+            "Permanent" = "11:FALSE"
+            "SharedLegacy" = "11:FALSE"
+            "PackageAs" = "3:1"
+            "Register" = "3:1"
+            "Exclude" = "11:FALSE"
+            "IsDependency" = "11:FALSE"
+            "IsolateTo" = "8:"
+            "ProjectOutputGroupRegister" = "3:1"
+            "OutputConfiguration" = "8:"
+            "OutputGroupCanonicalName" = "8:Symbols"
+            "OutputProjectGuid" = "8:{4582FA58-11F9-4C2B-B2B9-C4DC51C3FC26}"
+            "ShowKeyOutput" = "11:TRUE"
+                "ExcludeFilters"
+                {
+                }
+            }
+            "{5259A561-127C-4D43-A0A1-72F10C7B3BF8}:_D67A452F653F457B847BAFBF9574E135"
+            {
+            "SourcePath" = "8:..\\GTBase\\bin\\Debug\\GTBase.XML"
+            "TargetName" = "8:"
+            "Tag" = "8:"
+            "Folder" = "8:_645EDADA806045B6BEF2E8888E44A695"
+            "Condition" = "8:"
+            "Transitive" = "11:FALSE"
+            "Vital" = "11:TRUE"
+            "ReadOnly" = "11:FALSE"
+            "Hidden" = "11:FALSE"
+            "System" = "11:FALSE"
+            "Permanent" = "11:FALSE"
+            "SharedLegacy" = "11:FALSE"
+            "PackageAs" = "3:1"
+            "Register" = "3:1"
+            "Exclude" = "11:FALSE"
+            "IsDependency" = "11:FALSE"
+            "IsolateTo" = "8:"
+            "ProjectOutputGroupRegister" = "3:1"
+            "OutputConfiguration" = "8:"
+            "OutputGroupCanonicalName" = "8:Documentation"
+            "OutputProjectGuid" = "8:{EEC385BF-261C-4F5B-A602-D3ECDFC2AC30}"
+            "ShowKeyOutput" = "11:TRUE"
+                "ExcludeFilters"
+                {
+                }
+            }
+            "{5259A561-127C-4D43-A0A1-72F10C7B3BF8}:_D6A8B311696C4ECF8B0A6C3FF68529BB"
+            {
+            "SourcePath" = "8:..\\GTClient\\GTClient\\bin\\Debug\\GTClient.xml"
+            "TargetName" = "8:"
+            "Tag" = "8:"
+            "Folder" = "8:_645EDADA806045B6BEF2E8888E44A695"
+            "Condition" = "8:"
+            "Transitive" = "11:FALSE"
+            "Vital" = "11:TRUE"
+            "ReadOnly" = "11:FALSE"
+            "Hidden" = "11:FALSE"
+            "System" = "11:FALSE"
+            "Permanent" = "11:FALSE"
+            "SharedLegacy" = "11:FALSE"
+            "PackageAs" = "3:1"
+            "Register" = "3:1"
+            "Exclude" = "11:FALSE"
+            "IsDependency" = "11:FALSE"
+            "IsolateTo" = "8:"
+            "ProjectOutputGroupRegister" = "3:1"
+            "OutputConfiguration" = "8:"
+            "OutputGroupCanonicalName" = "8:Documentation"
+            "OutputProjectGuid" = "8:{621EB577-E34F-4833-A978-9DCA342D9F6C}"
+            "ShowKeyOutput" = "11:TRUE"
+                "ExcludeFilters"
+                {
+                }
+            }
+            "{5259A561-127C-4D43-A0A1-72F10C7B3BF8}:_D74790FCF0114E59A271655DCDB21028"
+            {
+            "SourcePath" = "8:"
+            "TargetName" = "8:"
+            "Tag" = "8:"
+            "Folder" = "8:_3B1C4E9E2A164A6A805470423C85CAEA"
+            "Condition" = "8:"
+            "Transitive" = "11:FALSE"
+            "Vital" = "11:TRUE"
+            "ReadOnly" = "11:FALSE"
+            "Hidden" = "11:FALSE"
+            "System" = "11:FALSE"
+            "Permanent" = "11:FALSE"
+            "SharedLegacy" = "11:FALSE"
+            "PackageAs" = "3:1"
+            "Register" = "3:1"
+            "Exclude" = "11:FALSE"
+            "IsDependency" = "11:FALSE"
+            "IsolateTo" = "8:"
+            "ProjectOutputGroupRegister" = "3:1"
+            "OutputConfiguration" = "8:"
+            "OutputGroupCanonicalName" = "8:Documentation"
+            "OutputProjectGuid" = "8:{0429E659-A35B-4A5C-917A-49CEA6D48B5E}"
+            "ShowKeyOutput" = "11:TRUE"
+                "ExcludeFilters"
+                {
+                }
+            }
+            "{5259A561-127C-4D43-A0A1-72F10C7B3BF8}:_DE0CB8853FE74E3A95131A51A19059E6"
+            {
+            "SourcePath" = "8:..\\GTServer\\ClientRepeater\\obj\\Debug\\ClientRepeater.exe"
+            "TargetName" = "8:"
+            "Tag" = "8:"
+            "Folder" = "8:_5E5219A2A82C4A4685944FEFC8DA1E82"
+            "Condition" = "8:"
+            "Transitive" = "11:FALSE"
+            "Vital" = "11:TRUE"
+            "ReadOnly" = "11:FALSE"
+            "Hidden" = "11:FALSE"
+            "System" = "11:FALSE"
+            "Permanent" = "11:FALSE"
+            "SharedLegacy" = "11:FALSE"
+            "PackageAs" = "3:1"
+            "Register" = "3:1"
+            "Exclude" = "11:FALSE"
+            "IsDependency" = "11:FALSE"
+            "IsolateTo" = "8:"
+            "ProjectOutputGroupRegister" = "3:1"
+            "OutputConfiguration" = "8:"
+            "OutputGroupCanonicalName" = "8:Built"
+            "OutputProjectGuid" = "8:{0935173E-E072-4AE4-9A7E-4E84234C9A0C}"
+            "ShowKeyOutput" = "11:TRUE"
+                "ExcludeFilters"
+                {
+                }
+            }
+            "{5259A561-127C-4D43-A0A1-72F10C7B3BF8}:_E4786F7FC8DB427DAF475EEBBE724729"
+            {
+            "SourcePath" = "8:"
+            "TargetName" = "8:"
+            "Tag" = "8:"
+            "Folder" = "8:_645EDADA806045B6BEF2E8888E44A695"
+            "Condition" = "8:"
+            "Transitive" = "11:FALSE"
+            "Vital" = "11:TRUE"
+            "ReadOnly" = "11:FALSE"
+            "Hidden" = "11:FALSE"
+            "System" = "11:FALSE"
+            "Permanent" = "11:FALSE"
+            "SharedLegacy" = "11:FALSE"
+            "PackageAs" = "3:1"
+            "Register" = "3:1"
+            "Exclude" = "11:FALSE"
+            "IsDependency" = "11:FALSE"
+            "IsolateTo" = "8:"
+            "ProjectOutputGroupRegister" = "3:1"
+            "OutputConfiguration" = "8:"
+            "OutputGroupCanonicalName" = "8:Symbols"
+            "OutputProjectGuid" = "8:{EEC385BF-261C-4F5B-A602-D3ECDFC2AC30}"
+            "ShowKeyOutput" = "11:TRUE"
+                "ExcludeFilters"
+                {
+                }
+            }
+            "{5259A561-127C-4D43-A0A1-72F10C7B3BF8}:_E4C2D9E1D424442CB1AE9B4C92A79BF5"
+            {
+            "SourcePath" = "8:..\\Examples\\ClientChat\\obj\\Debug\\ClientChat.exe"
+            "TargetName" = "8:"
+            "Tag" = "8:"
+            "Folder" = "8:_C953A116879A41EB99403CC13D965502"
+            "Condition" = "8:"
+            "Transitive" = "11:FALSE"
+            "Vital" = "11:TRUE"
+            "ReadOnly" = "11:FALSE"
+            "Hidden" = "11:FALSE"
+            "System" = "11:FALSE"
+            "Permanent" = "11:FALSE"
+            "SharedLegacy" = "11:FALSE"
+            "PackageAs" = "3:1"
+            "Register" = "3:1"
+            "Exclude" = "11:FALSE"
+            "IsDependency" = "11:FALSE"
+            "IsolateTo" = "8:"
+            "ProjectOutputGroupRegister" = "3:1"
+            "OutputConfiguration" = "8:"
+            "OutputGroupCanonicalName" = "8:Built"
+            "OutputProjectGuid" = "8:{4582FA58-11F9-4C2B-B2B9-C4DC51C3FC26}"
+            "ShowKeyOutput" = "11:TRUE"
+                "ExcludeFilters"
+                {
+                }
+            }
+            "{5259A561-127C-4D43-A0A1-72F10C7B3BF8}:_EB625B72A98D442985DEAE3032559412"
+            {
+            "SourcePath" = "8:"
+            "TargetName" = "8:"
+            "Tag" = "8:"
+            "Folder" = "8:_02E39FA59FD846BBB2896740773C8836"
+            "Condition" = "8:"
+            "Transitive" = "11:FALSE"
+            "Vital" = "11:TRUE"
+            "ReadOnly" = "11:FALSE"
+            "Hidden" = "11:FALSE"
+            "System" = "11:FALSE"
+            "Permanent" = "11:FALSE"
+            "SharedLegacy" = "11:FALSE"
+            "PackageAs" = "3:1"
+            "Register" = "3:1"
+            "Exclude" = "11:FALSE"
+            "IsDependency" = "11:FALSE"
+            "IsolateTo" = "8:"
+            "ProjectOutputGroupRegister" = "3:1"
+            "OutputConfiguration" = "8:"
+            "OutputGroupCanonicalName" = "8:SourceFiles"
+            "OutputProjectGuid" = "8:{621EB577-E34F-4833-A978-9DCA342D9F6C}"
+            "ShowKeyOutput" = "11:TRUE"
+                "ExcludeFilters"
+                {
+                }
+            }
+            "{5259A561-127C-4D43-A0A1-72F10C7B3BF8}:_F385D18833594F0684185AD19074EE51"
+            {
+            "SourcePath" = "8:"
+            "TargetName" = "8:"
+            "Tag" = "8:"
+            "Folder" = "8:_68618E056926412C86E8EC78D77C209C"
+            "Condition" = "8:"
+            "Transitive" = "11:FALSE"
+            "Vital" = "11:TRUE"
+            "ReadOnly" = "11:FALSE"
+            "Hidden" = "11:FALSE"
+            "System" = "11:FALSE"
+            "Permanent" = "11:FALSE"
+            "SharedLegacy" = "11:FALSE"
+            "PackageAs" = "3:1"
+            "Register" = "3:1"
+            "Exclude" = "11:FALSE"
+            "IsDependency" = "11:FALSE"
+            "IsolateTo" = "8:"
+            "ProjectOutputGroupRegister" = "3:1"
+            "OutputConfiguration" = "8:"
+            "OutputGroupCanonicalName" = "8:SourceFiles"
+            "OutputProjectGuid" = "8:{0429E659-A35B-4A5C-917A-49CEA6D48B5E}"
+            "ShowKeyOutput" = "11:TRUE"
+                "ExcludeFilters"
+                {
+                }
+            }
+        }
+    }
+}