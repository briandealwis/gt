--- conflicted
+++ resolved
@@ -1,1886 +1,1876 @@
-using System;
-using System.Collections.Generic;
-using System.Threading;
-using System.IO;
-using System.Net;
-using System.Net.Sockets;
-using System.Text;
-using System.Runtime.Serialization;
-using System.Runtime.Serialization.Formatters.Binary;
-using System.Diagnostics;
-using GT.Millipede;
-using GT.Net;
-using GT.Utils;
-
-namespace GT.Net
-{
-
-    #region Delegates
-
-    /// <summary>Handles a Message event, when a message arrives.</summary>
-    /// <param name="stream">The stream that has the new message.</param>
-    public delegate void SessionNewMessage(ISessionStream stream);
-    /// <summary>Handles a Message event, when a message arrives.</summary>
-    /// /// <param name="stream">The stream that has the new message.</param>
-    public delegate void StringNewMessage(IStringStream stream);
-    /// <summary>Handles a Message event, when a message arrives.</summary>
-    /// /// <param name="stream">The stream that has the new message.</param>
-    public delegate void ObjectNewMessage(IObjectStream stream);
-    /// <summary>Handles a Message event, when a message arrives.</summary>
-    /// /// <param name="stream">The stream that has the new message.</param>
-    public delegate void BinaryNewMessage(IBinaryStream stream);
-
-    /// <summary>Occurs whenever a client is updated.</summary>
-    public delegate void UpdateEventDelegate(HPTimer hpTimer);
-
-    #endregion
-
-    #region Streams
-
-    #region Type Stream Interfaces
-
-    public interface IStream
-    {
-        /// <summary>Average latency between the client and this particluar server 
-        /// (in milliseconds).</summary>
-        float Delay { get; }
-
-        /// <summary> Get the unique identity of the client for this server.  This will be
-        /// different for each server, and thus could be different for each connexion. </summary>
-        int UniqueIdentity { get; }
-
-        /// <summary>Flush all pending messages on this stream.</summary>
-        void Flush();
-
-        /// <summary>
-        /// Return this stream's associated connexion.
-        /// </summary>
-        IConnexion Connexion { get; }
-        
-        /// <summary>Occurs whenever this client is updated.</summary>
-        event UpdateEventDelegate UpdateEvent;
-
-    }
-
-    /// <summary>
-    /// A generic item stream as exposed by the GT Client.
-    /// </summary>
-    /// <typeparam name="SI">The type of generic items supported by this stream.</typeparam>
-    /// <typeparam name="RI">The type of received items, which is generally expected to be
-    ///     the same as <c>SI</c>.  Some special streams, such as <c>ISessionStream</c>, return
-    ///     more complex objects.</typeparam>
-    public interface IGenericStream<SI,RI> : IStream
-    {
-        /// <summary>Send an item to the server</summary>
-        /// <param name="item">The item</param>
-        void Send(SI item);
-
-        /// <summary>Send an item to the server</summary>
-        /// <param name="item">The item</param>
-        /// <param name="mdr">How to send it</param>
-        void Send(SI item, MessageDeliveryRequirements mdr);
-
-        /// <summary>Take an item off the queue of received messages.</summary>
-        /// <param name="index">The message to be dequeued, with a higher number indicating a newer message.</param>
-        /// <returns>The message, or null if there is no such message.</returns>
-        RI DequeueMessage(int index);
-
-        /// <summary>Return the number of waiting messages.</summary>
-        /// <returns>The number of waiting messages; 0 indicates there are no waiting message.</returns>
-        int Count { get; }
-
-        /// <summary>Received messages from the server.</summary>
-        IList<Message> Messages { get; }
-
-        // FIXME: How can the new message event be brought in?
-        ///// <summary> Occurs when this connexion receives a message. </summary>
-        //// event SessionNewMessage SessionNewMessageEvent;
-    }
-
-    /// <summary>A connexion of session events.</summary>
-    public interface ISessionStream : IGenericStream<SessionAction,SessionMessage>
-    {
-        /// <summary> Occurs when this connexion receives a message. </summary>
-        event SessionNewMessage SessionNewMessageEvent;
-    }
-
-    /// <summary>A connexion of strings.</summary>
-    public interface IStringStream : IGenericStream<string,string>
-    {
-        /// <summary> Occurs when this connexion receives a message. </summary>
-        event StringNewMessage StringNewMessageEvent;
-    }
-
-    /// <summary>A connexion of objects.</summary>
-    public interface IObjectStream : IGenericStream<object,object>
-    {
-        /// <summary> Occurs when this connexion receives a message. </summary>
-        event ObjectNewMessage ObjectNewMessageEvent;
-    }
-
-    /// <summary>A connexion of byte arrays.</summary>
-    public interface IBinaryStream : IGenericStream<byte[],byte[]>
-    {
-        /// <summary> Occurs when this connexion receives a message. </summary>
-        event BinaryNewMessage BinaryNewMessageEvent;
-    }
-
-    #endregion
-
-    public abstract class AbstractBaseStream : IStream
-    {
-        protected byte id;
-        protected ServerConnexion connexion;
-        protected ChannelDeliveryRequirements deliveryOptions;
-
-        /// <summary> Occurs when client is updated. </summary>
-        public event UpdateEventDelegate UpdateEvent;
-
-        /// <summary> This SessionStream's ID. </summary>
-        public byte ID { get { return id; } }
-
-        /// <summary>Average latency between the client and this particluar server.</summary>
-        public float Delay { get { return connexion.Delay; } }
-
-        /// <summary> Get the unique identity of the client for this server.  This will be
-        /// different for each server, and thus could be different for each connexion. </summary>
-        public int UniqueIdentity { get { return connexion.UniqueIdentity; } }
-
-        /// <summary> Get the connexion's destination address </summary>
-        public string Address { get { return connexion.Address; } }
-
-        /// <summary>Get the connexion's destination port</summary>
-        public string Port { get { return connexion.Port; } }
-
-        /// <summary>Flush all pending messages on this stream.</summary>
-        public abstract void Flush();
-
-        /// <summary>
-        /// Return this stream's connexion.
-        /// </summary>
-        public IConnexion Connexion 
-        { 
-            get { return connexion; }
-            internal set { connexion = (ServerConnexion)value; }
-        }
-
-        public ChannelDeliveryRequirements ChannelDeliveryOptions { get { return deliveryOptions; } }
-
-        internal AbstractBaseStream(ServerConnexion cnx, byte id, ChannelDeliveryRequirements cdr)
-        {
-            connexion = cnx;
-            this.id = id;
-            deliveryOptions = cdr;
-        }
-
-        internal virtual void Update(HPTimer hpTimer)
-        {
-            if (UpdateEvent != null)
-            {
-                UpdateEvent(hpTimer);
-            }
-        }
-
-        public override string ToString()
-        {
-            return GetType().Name + "[" + connexion + "]";
-        }
-    }
-
-    /// <summary>
-    /// The base implementation for the client stream abstraction.
-    /// We differentiate between <typeparamref name="SI"/> and <typeparamref name="RI"/>
-    /// as some streams, particularly the session stream, send and return 
-    /// different types of items.
-    /// </summary>
-    /// <typeparam name="SI">the type of stream items</typeparam>
-    /// <typeparam name="RI">the type of returned items</typeparam>
-    public abstract class AbstractStream<SI,RI> : AbstractBaseStream, IGenericStream<SI,RI>
-    {
-        protected List<Message> messages;
-
-        /// <summary>Received messages from the server.</summary>
-        public IList<Message> Messages { get { return messages; } }
-
-        /// <summary> This stream uses this connexion. </summary>
-        /// <remarks>deprecated</remarks>
-        public ServerConnexion Connection { get { return connexion; } }
-
-        /// <summary>Create a stream object.</summary>
-        /// <param name="stream">The connexion used to actually send the messages.</param>
-        /// <param name="id">The message channel.</param>
-        /// <param name="cdr">The channel delivery options.</param>
-        internal AbstractStream(ServerConnexion stream, byte id, ChannelDeliveryRequirements cdr) 
-            : base(stream, id, cdr)
-        {
-            messages = new List<Message>();
-        }
-
-        /// <summary>
-        /// See <see cref="IGenericStream{SI,RI}.Count"/>
-        /// </summary>
-        public virtual int Count { get { return messages.Count; } }
-
-        /// <summary>
-        /// See <see cref="IGenericStream{SI,RI}.Send(SI)"/>
-        /// </summary>
-        /// <param name="item">the item to send</param>
-        public void Send(SI item)
-        {
-            Send(item, null);
-        }
-
-        /// <summary>
-        /// See <see cref="IGenericStream{SI,RI}.Send(SI,MessageDeliveryRequirements)"/>
-        /// </summary>
-        /// <param name="item">the item to send</param>
-        public abstract void Send(SI item, MessageDeliveryRequirements mdr);
-
-        /// <summary>
-        /// See <see cref="IGenericStream{SI,RI}.DequeueMessage"/>
-        /// </summary>
-        /// <param name="index">the message to dequeue (FIFO order)</param>
-        public abstract RI DequeueMessage(int index);
-
-        /// <summary>Flush all aggregated messages on this connexion</summary>
-        public override void Flush()
-        {
-            connexion.FlushChannelMessages(this.id, deliveryOptions);
-        }
-    }
-
-    /// <summary>A connexion of session events.</summary>
-    internal class SessionStream : AbstractStream<SessionAction, SessionMessage>, ISessionStream
-    {
-        /// <summary> Occurs when this session receives a message. </summary>
-        public event SessionNewMessage SessionNewMessageEvent;
-
-        /// <summary>Create a SessionStream object.</summary>
-        /// <param name="stream">The SuperStream to use to actually send the messages.</param>
-        /// <param name="id">The message channel id.</param>
-        /// <param name="cdr">The channel delivery options.</param>
-        internal SessionStream(ServerConnexion stream, byte id, ChannelDeliveryRequirements cdr) 
-            : base(stream, id, cdr)
-        {
-        }
-
-        /// <summary>Send a session action to the server.</summary>
-        /// <param name="action">The action.</param>
-        /// <param name="mdr">Message delivery options</param>
-        override public void Send(SessionAction action, MessageDeliveryRequirements mdr)
-        {
-            connexion.Send(new SessionMessage(id, UniqueIdentity, action), mdr, deliveryOptions);
-        }
-
-        /// <summary>Take a SessionMessage off the queue of received messages.</summary>
-        /// <param name="index">Which one to take off, the higher number being newer messages.</param>
-        /// <returns>The message.</returns>
-        override public SessionMessage DequeueMessage(int index)
-        {
-            try
-            {
-                SessionMessage m;
-                if (index >= messages.Count)
-                    return null;
-
-                lock (messages)
-                {
-                    m = ((SessionMessage)messages[index]);
-                    messages.RemoveAt(index);
-                }
-
-                return m;
-            }
-            catch (IndexOutOfRangeException)
-            {
-                return null;
-            }
-            catch (ArgumentOutOfRangeException)
-            {
-                return null;
-            }
-        }
-
-        /// <summary>Queue a message in the list, triggering events</summary>
-        /// <param name="message">The message to be queued.</param>
-        internal void QueueMessage(Message message)
-        {
-            messages.Add(message);
-            if(SessionNewMessageEvent != null)
-                SessionNewMessageEvent(this);
-        }
-
-    }
-
-    /// <summary>A connexion of strings.</summary>
-    internal class StringStream : AbstractStream<string, string>, IStringStream
-    {
-        /// <summary> Occurs when this connexion receives a message. </summary>
-        public event StringNewMessage StringNewMessageEvent;
-
-        /// <summary>Create a StringStream object.</summary>
-        /// <param name="stream">The SuperStream to use to actually send the messages.</param>
-        /// <param name="id">The message channel id.</param>
-        /// <param name="cdr">The channel delivery options.</param>
-        internal StringStream(ServerConnexion stream, byte id, ChannelDeliveryRequirements cdr) 
-            : base(stream, id, cdr)
-        {
-        }
-
-        
-        /// <summary>Send a string to the server, specifying how.</summary>
-        /// <param name="s">The string to send.</param>
-        /// <param name="mdr">Message delivery options</param>
-        override public void Send(string s, MessageDeliveryRequirements mdr)
-        {
-            connexion.Send(new StringMessage(id, s), mdr, deliveryOptions);
-        }
-
-        /// <summary>Take a String off the queue of received messages.</summary>
-        /// <param name="index">Which message to take, with higher numbers being newer messages.</param>
-        /// <returns>The message.</returns>
-        override public string DequeueMessage(int index)
-        {
-            try
-            {
-                StringMessage m;
-                if (index >= messages.Count) { return null; }
-
-                lock (messages)
-                {
-                    m = (StringMessage)messages[index];
-                    messages.RemoveAt(index);
-                }
-                return m.Text;
-            }
-            catch (IndexOutOfRangeException)
-            {
-                return null;
-            }
-            catch (ArgumentOutOfRangeException)
-            {
-                return null;
-            }
-        }
-
-        /// <summary>Queue a message in the list, triggering events</summary>
-        /// <param name="message">The message to be queued.</param>
-        internal void QueueMessage(Message message)
-        {
-            messages.Add(message);
-            if (StringNewMessageEvent != null)
-                StringNewMessageEvent(this);
-        }
-    }
-
-    /// <summary>A connexion of Objects.</summary>
-    internal class ObjectStream : AbstractStream<object, object>, IObjectStream
-    {
-        /// <summary> Occurs when this connexion receives a message. </summary>
-        public event ObjectNewMessage ObjectNewMessageEvent;
-
-        /// <summary>Create an ObjectStream object.</summary>
-        /// <param name="stream">The SuperStream to use to actually send the objects.</param>
-        /// <param name="id">The message channel claimed.</param>
-        /// <param name="cdr">The channel delivery options.</param>
-        internal ObjectStream(ServerConnexion stream, byte id, ChannelDeliveryRequirements cdr) 
-            : base(stream, id, cdr)
-        {
-        }
-
-        /// <summary>Send an object using the specified method.</summary>
-        /// <param name="o">The object to send.</param>
-        /// <param name="mdr">Message delivery options</param>
-        override public void Send(object o, MessageDeliveryRequirements mdr)
-        {
-            connexion.Send(new ObjectMessage(id, o), mdr, deliveryOptions);
-        }
-
-        /// <summary>Dequeues an object from the message list.</summary>
-        /// <param name="index">Which to dequeue, where a higher number means a newer message.</param>
-        /// <returns>The object that was there.</returns>
-        override public object DequeueMessage(int index)
-        {
-            try
-            {
-                ObjectMessage m;
-                if (index >= messages.Count)
-                    return null;
-
-                lock (messages)
-                {
-                    m = (ObjectMessage)messages[index];
-                    messages.RemoveAt(index);
-                }
-                return m.Object;
-            }
-            catch (IndexOutOfRangeException)
-            {
-                return null;
-            }
-            catch (ArgumentOutOfRangeException)
-            {
-                return null;
-            }
-        }
-
-        /// <summary>Queue a message in the list, triggering events</summary>
-        /// <param name="message">The message to be queued.</param>
-        internal void QueueMessage(Message message)
-        {
-            messages.Add(message);
-            if (ObjectNewMessageEvent != null)
-                ObjectNewMessageEvent(this);
-        }
-    }
-
-    /// <summary>A connexion of byte arrays.</summary>
-    internal class BinaryStream : AbstractStream<byte[],byte[]>, IBinaryStream
-    {
-        /// <summary> Occurs when this connexion receives a message. </summary>
-        public event BinaryNewMessage BinaryNewMessageEvent;
-
-        /// <summary>Creates a BinaryStream object.</summary>
-        /// <param name="stream">The SuperStream object on which to actually send the objects.</param>
-        /// <param name="id">The message channel to claim.</param>
-        /// <param name="cdr">The channel delivery options.</param>
-        internal BinaryStream(ServerConnexion stream, byte id, ChannelDeliveryRequirements cdr) 
-            : base(stream, id, cdr)
-        {
-        }
-
-        /// <summary>Send a byte array using the specified method.</summary>
-        /// <param name="b">The byte array to send.</param>
-        /// <param name="mdr">Message delivery options</param>
-        override public void Send(byte[] b, MessageDeliveryRequirements mdr)
-        {
-            connexion.Send(new BinaryMessage(id, b), mdr, deliveryOptions);
-        }
-
-        /// <summary>Takes a message from the message list.</summary>
-        /// <param name="index">The message to take, where a higher number means a newer message.</param>
-        /// <returns>The byte array of the message.</returns>
-        override public byte[] DequeueMessage(int index)
-        {
-            try
-            {
-                BinaryMessage m;
-                if (index >= messages.Count)
-                    return null;
-
-                lock (messages)
-                {
-                    m = (BinaryMessage)messages[index];
-                    messages.RemoveAt(index);
-                }
-                return m.Bytes;
-            }
-            catch (IndexOutOfRangeException)
-            {
-                return null;
-            }
-            catch (ArgumentOutOfRangeException)
-            {
-                return null;
-            }
-        }
-
-        /// <summary>Queue a message in the list, triggering events</summary>
-        /// <param name="message">The message to be queued.</param>
-        internal void QueueMessage(Message message)
-        {
-            messages.Add(message);
-            if (BinaryNewMessageEvent != null)
-                    BinaryNewMessageEvent(this);
-        }
-    }
-
-    #endregion
-
-    /// <summary>Controls the sending of messages to a particular server.</summary>
-    public class ServerConnexion : BaseConnexion, IStartable
-    {
-        private Client owner;
-        private string address;
-        private string port;
-
-        /// <summary>Incoming messages from the server. As messages are read in from the
-        /// different transports, they are added to this list.  These messages are then
-        /// processed by Client.Update() to dispatch to their corresponding stream.
-        /// We separate these two steps to isolate potential problems.</summary>
-        protected Queue<Message> receivedMessages;
-
-        private Dictionary<byte, Queue<PendingMessage>> messageQueues;
-
-        /// <summary>
-        /// Return the marshaller configured for this stream's client.
-        /// </summary>
-        override public IMarshaller Marshaller
-        {
-            get { return owner.Marshaller; }
-        }
-
-        override public int Compare(ITransport a, ITransport b)
-        {
-            return owner.Configuration.Compare(a,b);
-        }
-
-        /// <summary>
-        /// Return the globally unique identifier for this stream's client.
-        /// </summary>
-        public Guid Guid
-        {
-            get { return owner.Guid; }
-        }
-
-        #region Constructors and Destructors
-
-        /// <summary>Create a new SuperStream to handle a connexion to a server.</summary>
-        /// <param name="owner">The owning client.</param>
-        /// <param name="address">Who to try to connect to.</param>
-        /// <param name="port">Which port to connect to.</param>
-        protected internal ServerConnexion(Client owner, string address, string port)
-        {
-            active = false;
-            this.owner = owner;
-            this.address = address;
-            this.port = port;
-            this.MessageReceived += HandleIncomingMessage;
-        }
-
-        /// <summary>
-        /// Start this instance.
-        /// </summary>
-        /// <exception cref="CannotConnectException">thrown if we cannot
-        /// connect to the specified server.</exception>
-        virtual public void Start()
-        {
-            if (Active) { return; }
-
-            messageQueues = new Dictionary<byte, Queue<PendingMessage>>();
-            receivedMessages = new Queue<Message>();
-
-            transports = new List<ITransport>();
-
-            // FIXME: should this be done on demand?
-            foreach (IConnector conn in owner.Connectors)
-            {
-                // What should happen when we have a transport that can't interpret
-                // the Address/Port?  E.g., what if we have an SMTP transport?
-                try {
-                    ITransport t = conn.Connect(Address, Port, owner.Capabilities);
-                    t = owner.Configuration.ConfigureTransport(t);
-                    AddTransport(t);
-                }
-                catch(CannotConnectException e)
-                {
-                    NotifyError(new ErrorSummary(Severity.Warning, SummaryErrorCode.RemoteUnavailable,
-                        String.Format("Could not connect to {0}:{1} via {2}", Address, Port, conn), e));
-                }
-            }
-            if (transports.Count == 0)
-            {
-                throw new CannotConnectException("could not connect to any transports");
-            }
-            // otherwise...
-            active = true;
-        }
-
-        virtual public void Stop()
-        {
-            ShutDown();
-            transports = null;
-        }
-
-        #endregion
-
-        public virtual string Address
-        {
-            get { return address; }
-        }
-
-        public virtual string Port
-        {
-            get { return port; }
-        }
-
-        /// <summary>
-        /// Our unique identifier is the identifier bestowed upon us by the server.
-        /// </summary>
-        public override int MyUniqueIdentity
-        {
-            get { return UniqueIdentity; }
-        }
-
-        protected override ITransport AttemptReconnect(ITransport transport)
-        {
-            // find the connector responsible for having connected this transport and
-            // try to reconnect.
-            if (owner == null) { return null; }
-            foreach (IConnector conn in owner.Connectors)
-            {
-                if(conn.Responsible(transport)) {
-                    try {
-                        ITransport t = conn.Connect(Address, Port, owner.Capabilities);
-                        Debug.Assert(t != null, "IConnector.Connect() shouldn't return null: " + conn);
-                        log.Info(String.Format("Reconnected to: {0}", t));
-                        AddTransport(t);
-                        return t;
-                    } catch(CannotConnectException e) {
-                        log.Warn(String.Format("Could not reconnect to {0}/{1}", Address, Port), e);
-                    }
-                }
-            }
-            log.Warn(String.Format("Unable to reconnect to {0}/{1}: no connectors found", 
-                Address, Port));
-            return null;
-        }
-
-        protected void HandleIncomingMessage(Message m, IConnexion client, ITransport transport)
-        {
-            // Hmm, this lock may not be necessary -- the Dequeueing of messages should
-            // occur in the same thread.
-            //Console.WriteLine("{0}: posting incoming message {1}", this, msg);
-            lock (receivedMessages) 
-            { 
-                receivedMessages.Enqueue(m); 
-            }
-        }
-
-
-        /// <summary>Adds the message to a list, waiting to be sent out.</summary>
-        /// <param name="msg">The message to be aggregated</param>
-        /// <param name="mdr">How it should be sent out (potentially null)</param>
-        /// <param name="cdr">General delivery instructions for this message's channel.</param>
-        private void Aggregate(Message msg, MessageDeliveryRequirements mdr, ChannelDeliveryRequirements cdr)
-        {
-            Queue<PendingMessage> mp;
-            if (!messageQueues.TryGetValue(msg.Id, out mp))
-            {
-                mp = messageQueues[msg.Id] = new Queue<PendingMessage>();
-            }
-            else if (cdr != null && cdr.Freshness == Freshness.IncludeLatestOnly)
-            {
-                mp.Clear();
-            }
-            mp.Enqueue(new PendingMessage(msg, mdr, cdr));
-        }
-
-        /// <summary>Send a message using these parameters.</summary>
-        /// <param name="msg">The message to send.</param>
-        /// <param name="mdr">Particular instructions for this message.</param>
-        /// <param name="cdr">Requirements for the message's channel.</param>
-        override public void Send(Message msg, MessageDeliveryRequirements mdr,
-            ChannelDeliveryRequirements cdr)
-        {
-            lock (this)
-            {
-                if (!Active) {
-                    throw new InvalidStateException("Cannot send on a stopped client", this); 
-                }
-
-                try
-                {
-                    MessageAggregation aggr = mdr == null ? cdr.Aggregation : mdr.Aggregation;
-                    if (aggr == MessageAggregation.Aggregatable)
-                    {
-                        // Wait to send this message, hopefully to pack it with later messages.
-                        Aggregate(msg, mdr, cdr);
-                        return;
-                    }
-
-                    if (messageQueues == null || messageQueues.Count == 0)
-                    {
-                        // Short circuit since there are no other messages waiting
-                        SendMessage(FindTransport(mdr, cdr), msg);
-                        return;
-                    }
-
-                    switch (aggr)
-                    {
-                    case MessageAggregation.Aggregatable:
-                        // already handled
-                        log.Error("MessageAggregation.Aggregatable should have alread been handled");
-                        return;
-
-                    case MessageAggregation.FlushChannel:
-                        // make sure ALL other messages on this CHANNEL are sent, and then send <c>msg</c>.
-                        FlushMessages(new ProcessorChain<PendingMessage>(
-                            new SameChannelProcessor(msg.Id, messageQueues),
-                            new SingleElementProcessor<PendingMessage>(new PendingMessage(msg, mdr, cdr))));
-                        return;
-
-                    case MessageAggregation.FlushAll:
-                        // make sure ALL messages are sent, then send <c>msg</c>.
-                        // FIXME: channels should be prioritized?  So shouldn't be round robin.
-                        FlushMessages(new ProcessorChain<PendingMessage>(
-                            new RoundRobinProcessor<byte, PendingMessage>(messageQueues),
-                            new SingleElementProcessor<PendingMessage>(new PendingMessage(msg, mdr, cdr))));
-                        return;
-
-                    case MessageAggregation.Immediate:
-                        // bundle <c>msg</c> first and then cram on whatever other messages are waiting.
-                        // FIXME: channels should be prioritized?  So shouldn't be round robin.
-                        FlushMessages(new ProcessorChain<PendingMessage>(
-                            new SingleElementProcessor<PendingMessage>(new PendingMessage(msg, mdr, cdr)),
-                            new RoundRobinProcessor<byte, PendingMessage>(messageQueues)));
-                        return;
-
-                    default:
-                        throw new ArgumentException("Unhandled aggregation type: " + aggr);
-                    }
-                }
-                catch (GTException e)
-                {
-                    NotifyError(new ErrorSummary(e.Severity, SummaryErrorCode.MessagesCannotBeSent,
-                        e.Message, e));
-                }
-            }
-        }
-
-        /// <summary>Send a message using these parameters.</summary>
-        /// <param name="msgs">The messages to send.</param>
-        /// <param name="mdr">Particular instructions for this message.</param>
-        /// <param name="cdr">Requirements for the message's channel.</param>
-        override public void Send(IList<Message> msgs, MessageDeliveryRequirements mdr,
-            ChannelDeliveryRequirements cdr)
-        {
-            // GTExceptions caught by Send()
-            foreach (Message m in msgs) { Send(m, mdr, cdr); }
-        }
-
-        internal void FlushChannelMessages(byte id, ChannelDeliveryRequirements cdr)
-        {
-            // must be locked as is called by AbstractStream implementations
-            lock(this)
-            {
-                try
-                {
-                    FlushMessages(new SameChannelProcessor(id, messageQueues));
-                }
-                catch (CannotSendMessagesError e)
-                {
-                    NotifyError(new ErrorSummary(Severity.Warning,
-                        SummaryErrorCode.MessagesCannotBeSent,
-                        String.Format("Unable to flush channel {0}", id), e));
-                }
-            }
-        }
-
-        protected void FlushMessages(IProcessingQueue<PendingMessage> queue)
-        {
-            // FIXME: this method is too long
-            Dictionary<ITransport, Stream> inProgress = new Dictionary<ITransport, Stream>();
-            Dictionary<ITransport, IList<PendingMessage>> dequeuedMessages = 
-                new Dictionary<ITransport, IList<PendingMessage>>();
-            PendingMessage pm;
-            CannotSendMessagesError csme = new CannotSendMessagesError(this);
-
-            while ((pm = queue.Current) != null)
-            {
-                ITransport transport;
-                try
-                {
-                    transport = FindTransport(pm.MDR, pm.CDR);
-                }
-                catch (NoMatchingTransport e)
-                {
-                    csme.Add(e, pm);
-                    queue.Remove();
-                    continue;
-                }
-                Stream stream;
-                IList<PendingMessage> pending;
-                if (!inProgress.TryGetValue(transport, out stream) || stream == null)
-                {
-                    stream = inProgress[transport] = transport.GetPacketStream();
-                }
-                if (!dequeuedMessages.TryGetValue(transport, out pending) || pending == null)
-                {
-                    pending = dequeuedMessages[transport] = new List<PendingMessage>();
-                }
-
-                /// Attempt to marshal pm onto the transport stream.  Should the stream 
-                /// exceed the maximum packet size as defined by <c>t</c>, back off the 
-                /// message, send the stream contents, and obtain a new stream.
-                long previousLength = stream.Length;
-                try
-                {
-                    Marshaller.Marshal(MyUniqueIdentity, pm.Message, stream, transport);
-                }
-                catch (MarshallingException e)
-                {
-                    csme.Add(e, pm.Message);
-                    queue.Remove();
-                    stream.SetLength(previousLength);
-                    continue;
-                }
-                if (stream.Length < transport.MaximumPacketSize)
-                {
-                    queue.Remove(); // remove current message
-                    pending.Add(pm);
-                }
-                else
-                {
-                    // resulting packet is too big: go back to previous length, send what we had
-                    stream.SetLength(previousLength);
-                    try { SendPacket(transport, stream); }
-                    catch (TransportError e)
-                    {
-                        // requeue these messages to try them again on a different transport
-                        // FIXME: some of the messages might have actually been sent!
-                        csme.AddAll(e, pending);
-                        pending.Clear();
-                        HandleTransportDisconnect(transport);
-                        continue;
-                    }
-                    catch (TransportBackloggedWarning e)
-                    {
-                        // The packet is still outstanding; just warn the user 
-                        NotifyError(new ErrorSummary(Severity.Information,
-                            SummaryErrorCode.TransportBacklogged,
-                            "Transport backlogged: " + transport, e));
-                    }
-                    inProgress[transport] = stream = transport.GetPacketStream();
-                    pending.Clear();
-                }
-            }
-
-            // send everything in progress
-            foreach (ITransport t in inProgress.Keys)
-            {
-                Stream stream = inProgress[t];
-                try { t.SendPacket(stream); }
-                catch (TransportError e)
-                {
-                    csme.AddAll(e, dequeuedMessages[t]);
-                    HandleTransportDisconnect(t);
-                }
-                catch (TransportBackloggedWarning e)
-                {
-                    // The packet is still outstanding; just warn the user 
-                    NotifyError(new ErrorSummary(Severity.Information,
-                        SummaryErrorCode.TransportBacklogged,
-                        "Transport backlogged: " + t, e));
-                }
-            }
-            // No point re-queuing the messages since there's no available transport
-            csme.ThrowIfApplicable();
-        }
-    
-        /// <summary>Deal with a system message in whatever way we need to.</summary>
-        /// <param name="message">The incoming message.</param>
-        /// <param name="transport">The transport from which the message
-            ///  came.</param>
-        override protected void HandleSystemMessage(SystemMessage message, ITransport transport)
-        {
-            switch ((SystemMessageType)message.Id)
-            {
-            case SystemMessageType.UniqueIDRequest:
-                uniqueIdentity = BitConverter.ToInt32(message.data, 0);
-                break;
-
-            default:
-                base.HandleSystemMessage(message, transport);
-                return;
-            }
-        }
-
-        internal Message DequeueMessage()
-        {
-            lock (receivedMessages)
-            {
-                if (receivedMessages.Count == 0) { return null; }
-                return receivedMessages.Dequeue();
-            }
-        }
-
-        public override string ToString()
-        {
-            return GetType().Name + "[" + UniqueIdentity + "]";
-        }
-    }
-
-    public abstract class ClientConfiguration : BaseConfiguration
-    {
-        /// <summary>
-        /// Create the marsheller for the server instance.
-        /// </summary>
-        /// <returns>the marshaller</returns>
-        abstract public IMarshaller CreateMarshaller();
-
-        /// <summary>
-        /// Create the appropriate transport connectors.
-        /// </summary>
-        /// <returns>a collection of connectors</returns>
-        abstract public ICollection<IConnector> CreateConnectors();
-        
-        /// <summary>
-        /// Create a client instance as repreented by this configuration instance.
-        /// </summary>
-        /// <returns>the created client</returns>
-        virtual public Client BuildClient()
-        {
-            return new Client(this);
-        }
-
-        /// <summary>
-        /// Create an connexion representing a server.
-        /// </summary>
-        /// <param name="owner">the associated client instance</param>
-        /// <param name="address">the server's address component</param>
-        /// <param name="port">the server's port component</param>
-        /// <returns>the server connexion</returns>
-        virtual public ServerConnexion CreateServerConnexion(Client owner,
-            string address, string port)
-        {
-            return new ServerConnexion(owner, address, port);
-        }
-    }
-
-    /// <summary>
-    /// A sample clien t configuration.  <strong>This class definition may change 
-    /// in dramatic  ways in future releases.</strong>  This configuration should 
-    /// serve only as an example, and applications should make their own client 
-    /// configurations by copying this instance.  
-    /// </summary>
-    public class DefaultClientConfiguration : ClientConfiguration
-    {
-        protected int port = 9999;
-
-        public override IMarshaller CreateMarshaller()
-        {
-            return new DotNetSerializingMarshaller();
-        }
-
-        public override ICollection<IConnector> CreateConnectors()
-        {
-            ICollection<IConnector> connectors = new List<IConnector>();
-            connectors.Add(new TcpConnector());
-            connectors.Add(new UdpConnector());
-            // optionally use Millipede on the connectors, dependent on
-            // GTMILLIPEDE environment variable
-            return MillipedeConnector.Wrap(connectors, MillipedeRecorder.Singleton);
-        }
-    }
-
-    /// <summary>Represents a client that can connect to multiple servers.</summary>
-    public class Client : Communicator
-    {
-        private ClientConfiguration configuration;
-
-        private Guid guid = Guid.NewGuid();
-        internal Dictionary<byte, ObjectStream> objectStreams;
-        internal Dictionary<byte, BinaryStream> binaryStreams;
-        internal Dictionary<byte, StringStream> stringStreams;
-        internal Dictionary<byte, SessionStream> sessionStreams;
-        internal Dictionary<byte, AbstractStreamedTuple> oneTupleStreams;
-        internal Dictionary<byte, AbstractStreamedTuple> twoTupleStreams;
-        internal Dictionary<byte, AbstractStreamedTuple> threeTupleStreams;
-
-        protected ICollection<IConnector> connectors;
-        protected IMarshaller marshaller;
-        protected HPTimer timer;
-        protected long lastPingTime = 0;
-        protected bool started = false;
-        protected Thread listeningThread;
-
-
-        // Keep track of the previous warning messages; it's annoying to have hundreds scroll by
-        protected IDictionary<byte, byte> previouslyWarnedChannels;
-        protected IDictionary<MessageType, MessageType> previouslyWarnedMessageTypes;
-
-        /// <summary>Creates a Client object.  
-        /// <strong>deprecated:</strong> The client is started</summary>
-        public Client()
-            : this(new DefaultClientConfiguration())
-        {
-            Start();    // this behaviour is deprecated
-        }
-
-        public Client(ClientConfiguration cc)
-        {
-            configuration = cc;
-            objectStreams = new Dictionary<byte, ObjectStream>();
-            binaryStreams = new Dictionary<byte, BinaryStream>();
-            stringStreams = new Dictionary<byte, StringStream>();
-            sessionStreams = new Dictionary<byte, SessionStream>();
-            oneTupleStreams = new Dictionary<byte, AbstractStreamedTuple>();
-            twoTupleStreams = new Dictionary<byte, AbstractStreamedTuple>();
-            threeTupleStreams = new Dictionary<byte, AbstractStreamedTuple>();
-            timer = new HPTimer();
-        }
-
-        /// <summary>
-        /// Return the marshaller configured for this client.
-        /// </summary>
-        public override IMarshaller Marshaller
-        {
-            get { return marshaller; }
-        }
-
-        /// <summary>
-        /// Return the configuration guiding this instance.  This
-        /// configuration acts as both a factory, responsible for 
-        /// building the objects used by a client, as well as providing
-        /// policy guidance.
-        /// </summary>
-        public ClientConfiguration Configuration { get { return configuration; } }
-
-        /// <summary>
-        /// Return a dictionary describing the capabilities and requirements 
-        /// of this instance.  Used during handshaking when establishing new transports.
-        /// </summary>
-        public virtual IDictionary<string, string> Capabilities
-        {
-            get
-            {
-                Dictionary<string, string> caps = new Dictionary<string, string>();
-                caps[GTCapabilities.CLIENT_ID] = 
-                    Guid.ToString("N");  // "N" is the most compact form
-                StringBuilder sb = new StringBuilder();
-                foreach(string d in Marshaller.Descriptors) {
-                    sb.Append(d);
-                    sb.Append(' ');
-                }
-                caps[GTCapabilities.MARSHALLER_DESCRIPTORS] = sb.ToString().Trim();
-                return caps;
-            }
-        }
-
-        /// <summary>
-        /// Return the configured connector; these are responsible for establishing
-        /// new connections (<see cref="ITransport"/>) to servers.
-        /// </summary>
-        public ICollection<IConnector> Connectors
-        {
-            get { return connectors; }
-        }
-
-        /// <summary>
-        /// Return globally unique identifier for this client.
-        /// </summary>
-        public Guid Guid { get { return guid; } }
-
-        /// <summary>
-        /// Start the instance.  Starting an instance may throw an exception on error.
-        /// </summary>
-        public override void Start()
-        {
-            lock (this)
-            {
-                if(Active) { return; }
-                previouslyWarnedChannels = new Dictionary<byte, byte>();
-                previouslyWarnedMessageTypes = new Dictionary<MessageType, MessageType>();
-
-                marshaller = configuration.CreateMarshaller();
-                timer.Start();
-                timer.Update();
-                connectors = configuration.CreateConnectors();
-                foreach (IConnector conn in connectors)
-                {
-                    conn.Start();
-                }
-                started = true;
-            }
-        }
-
-        /// <summary>
-        /// Stop the instance.  Instances can be stopped multiple times.
-        /// Stopping an instance may throw an exception on error.
-        /// </summary>
-        public override void Stop()
-        {
-            lock (this)
-            {
-                if (!Active) { return; }
-                started = false;
-
-                Thread t = listeningThread;
-                listeningThread = null;
-                if (t != null && t != Thread.CurrentThread) { t.Abort(); }
-
-                Stop(connectors);
-                connectors = null;
-                base.Stop();
-                // timer.Stop();?
-            }
-        }
-
-        /// <summary>
-        /// Dispose of any system resources that may be held onto by this
-        /// instance.  Instances 
-        /// </summary>
-        public override void Dispose()
-        {
-            lock (this)
-            {
-                Thread t = listeningThread;
-                listeningThread = null;
-                if (t != null && t != Thread.CurrentThread) { t.Abort(); }
-
-<<<<<<< HEAD
-=======
-                // I commented out the following line, because it might present fauly behaviour:
-                // Usually Stop() is called before Dispose(). Stop already sets started=false,
-                // therefore Dispose will never call Dispose() on the connectors and connexions.
-                // I assume this behaviour is not intended, but someone else should have a look
-                // and decide how to resolve this conflict.
-                // -- Adrian
-                //if (!Active) { return; }
->>>>>>> 84e9b499
-                started = false;
-                Dispose(connectors);
-                connectors = null;
-                base.Dispose();
-                timer = null;
-            }
-        }
-
-        /// <summary>
-        /// Return true if the instance has been started (<see cref="Start"/>)
-        /// and neither stopped nor disposed (<see cref="Stop"/> and 
-        /// <see cref="Dispose"/>).
-        /// </summary>
-        public override bool Active
-        {
-            get { return started; }
-        }
-
-        /// <summary>
-        /// Sleep for the tick-time from the configuration
-        /// </summary>
-        virtual public void Sleep()
-        {
-            Sleep((int)configuration.TickInterval.TotalMilliseconds);
-        }
-
-        /// <summary>
-        /// Sleep for the specified amount of time, overruling the tick-time from the
-        /// configuration
-        /// </summary>
-        /// <param name="milliseconds"></param>
-        virtual public void Sleep(int milliseconds)
-        {
-            // FIXME: this should do something smarter
-            // Socket.Select(listenList, null, null, 1000);
-            Thread.Sleep(Math.Max(0, milliseconds));
-        }
-
-        #region Streams
-
-        /// <summary>Get a streaming tuple that is automatically sent to the server every so often</summary>
-        /// <typeparam name="T_X">The Type of the first value of the tuple</typeparam>
-        /// <typeparam name="T_Y">The Type of the second value of the tuple</typeparam>
-        /// <typeparam name="T_Z">The Type of the third value of the tuple</typeparam>
-        /// <param name="address">The address to connect to</param>
-        /// <param name="port">The port to connect to</param>
-        /// <param name="id">The channel id to use for this three-tuple (unique to three-tuples)</param>
-        /// <param name="milliseconds">The interval in milliseconds</param>
-        /// <param name="cdr">The delivery requirements for this channel</param>
-        /// <returns>The streaming tuple</returns>
-        public IStreamedTuple<T_X, T_Y, T_Z> GetStreamedTuple<T_X, T_Y, T_Z>(string address, string port, 
-            byte id, int milliseconds, ChannelDeliveryRequirements cdr)
-            where T_X : IConvertible
-            where T_Y : IConvertible
-            where T_Z : IConvertible
-        {
-            StreamedTuple<T_X, T_Y, T_Z> tuple;
-            if (threeTupleStreams.ContainsKey(id) 
-                && threeTupleStreams[id] is StreamedTuple<T_X, T_Y, T_Z>)
-            {
-                tuple = (StreamedTuple<T_X, T_Y, T_Z>)threeTupleStreams[id];
-                if (tuple.Address.Equals(address) && tuple.Port.Equals(port)
-                    && tuple.Connexion.Active)
-                {
-                    return tuple;
-                }
-
-                tuple.Connexion = GetConnexion(address, port);
-                return tuple;
-            }
-
-            tuple = new StreamedTuple<T_X, T_Y, T_Z>(GetConnexion(address, port), 
-                id, milliseconds, cdr);
-            threeTupleStreams.Add(id, tuple);
-            return tuple;
-        }
-
-        /// <summary>Get a streaming tuple that is automatically sent to the server every 
-        /// so often. It is the caller's responsibility to ensure <see cref="connexion"/> 
-        /// is still active.</summary>
-        /// <typeparam name="T_X">The Type of the first value of the tuple</typeparam>
-        /// <typeparam name="T_Y">The Type of the second value of the tuple</typeparam>
-        /// <typeparam name="T_Z">The Type of the third value of the tuple</typeparam>
-        /// <param name="connexion">The stream to use to send the tuple</param>
-        /// <param name="id">The channel id to use for this three-tuple (unique to three-tuples)</param>
-        /// <param name="milliseconds">The interval in milliseconds</param>
-        /// <param name="cdr">The delivery requirements for this channel</param>
-        /// <returns>The streaming tuple</returns>
-        public IStreamedTuple<T_X, T_Y, T_Z> GetStreamedTuple<T_X, T_Y, T_Z>(IConnexion connexion, 
-            byte id, int milliseconds, ChannelDeliveryRequirements cdr)
-            where T_X : IConvertible
-            where T_Y : IConvertible
-            where T_Z : IConvertible
-        {
-            StreamedTuple<T_X, T_Y, T_Z> tuple;
-            if (threeTupleStreams.ContainsKey(id) 
-                && threeTupleStreams[id] is StreamedTuple<T_X, T_Y, T_Z>)
-            {
-                tuple = (StreamedTuple<T_X, T_Y, T_Z>) threeTupleStreams[id];
-                if (tuple.Connexion == connexion)
-                {
-                    return tuple;
-                }
-
-                tuple.Connexion = connexion;
-                return tuple;
-            }
-
-            tuple = new StreamedTuple<T_X, T_Y, T_Z>(connexion as ServerConnexion, id, milliseconds, cdr);
-            threeTupleStreams.Add(id, tuple);
-            return tuple;
-        }
-
-        /// <summary>Get a streaming tuple that is automatically sent to the server every so often</summary>
-        /// <typeparam name="T_X">The Type of the first value of the tuple</typeparam>
-        /// <typeparam name="T_Y">The Type of the second value of the tuple</typeparam>
-        /// <param name="address">The address to connect to</param>
-        /// <param name="port">The port to connect to</param>
-        /// <param name="id">The channel id to use for this two-tuple (unique to two-tuples)</param>
-        /// <param name="milliseconds">The interval in milliseconds</param>
-        /// <param name="cdr">The delivery requirements for this channel</param>
-        /// <returns>The streaming tuple</returns>
-        public IStreamedTuple<T_X, T_Y> GetStreamedTuple<T_X, T_Y>(string address, string port, byte id, int milliseconds,
-            ChannelDeliveryRequirements cdr)
-            where T_X : IConvertible
-            where T_Y : IConvertible
-        {
-            StreamedTuple<T_X, T_Y> tuple;
-            if (twoTupleStreams.ContainsKey(id) 
-                && twoTupleStreams[id] is StreamedTuple<T_X, T_Y>)
-            {
-                tuple = (StreamedTuple<T_X, T_Y>) twoTupleStreams[id];
-                if (tuple.Address.Equals(address) && tuple.Port.Equals(port)
-                    && tuple.Connexion.Active)
-                {
-                    return tuple;
-                }
-
-                tuple.Connexion = GetConnexion(address, port);
-                return tuple;
-            }
-
-            tuple = new StreamedTuple<T_X, T_Y>(GetConnexion(address, port), id, milliseconds, cdr);
-            twoTupleStreams.Add(id, tuple);
-            return tuple;
-        }
-
-        /// <summary>Get a streaming tuple that is automatically sent to the server every 
-        /// so often. It is the caller's responsibility to ensure <see cref="connexion"/> 
-        /// is still active.</summary>
-        /// <typeparam name="T_X">The Type of the first value of the tuple</typeparam>
-        /// <typeparam name="T_Y">The Type of the second value of the tuple</typeparam>
-        /// <param name="connexion">The stream to use to send the tuple</param>
-        /// <param name="id">The channel id to use for this three-tuple (unique to three-tuples)</param>
-        /// <param name="milliseconds">The interval in milliseconds</param>
-        /// <param name="cdr">The delivery requirements for this channel</param>
-        /// <returns>The streaming tuple</returns>
-        public IStreamedTuple<T_X, T_Y> GetStreamedTuple<T_X, T_Y>(IConnexion connexion, byte id, int milliseconds,
-            ChannelDeliveryRequirements cdr)
-            where T_X : IConvertible
-            where T_Y : IConvertible
-        {
-            StreamedTuple<T_X, T_Y> tuple;
-            if (twoTupleStreams.ContainsKey(id)
-                && twoTupleStreams[id] is StreamedTuple<T_X, T_Y>)
-            {
-                tuple = (StreamedTuple<T_X, T_Y>)twoTupleStreams[id];
-                if (tuple.Connexion == connexion)
-                {
-                    return tuple;
-                }
-
-                tuple.Connexion = connexion;
-                return tuple;
-            }
-
-            tuple = new StreamedTuple<T_X, T_Y>(connexion as ServerConnexion, id, milliseconds, cdr);
-            twoTupleStreams.Add(id, tuple);
-            return tuple;
-        }
-
-        /// <summary>Get a streaming tuple that is automatically sent to the server every so often.</summary>
-        /// <typeparam name="T_X">The Type of the value of the tuple</typeparam>
-        /// <param name="address">The address to connect to</param>
-        /// <param name="port">The port to connect to</param>
-        /// <param name="id">The channel id to use for this one-tuple (unique to one-tuples)</param>
-        /// <param name="milliseconds">The interval in milliseconds</param>
-        /// <param name="cdr">The delivery requirements for this channel</param>
-        /// <returns>The streaming tuple</returns>
-        public IStreamedTuple<T_X> GetStreamedTuple<T_X>(string address, string port, byte id, int milliseconds,
-            ChannelDeliveryRequirements cdr)
-            where T_X : IConvertible
-        {
-            StreamedTuple<T_X> tuple;
-            if (oneTupleStreams.ContainsKey(id) && oneTupleStreams[id] is StreamedTuple<T_X>)
-            {
-                tuple = (StreamedTuple<T_X>)oneTupleStreams[id];
-                if (tuple.Address.Equals(address) && tuple.Port.Equals(port)
-                    && tuple.Connexion.Active)
-                {
-                    return tuple;
-                }
-
-                tuple.Connexion = GetConnexion(address, port);
-                return tuple;
-            }
-
-            tuple = new StreamedTuple<T_X>(GetConnexion(address, port), id, milliseconds, cdr);
-            oneTupleStreams.Add(id, tuple);
-            return tuple;
-        }
-
-        /// <summary>Get a streaming tuple that is automatically sent to the server every 
-        /// so often. It is the caller's responsibility to ensure <see cref="connexion"/> 
-        /// is still active.</summary>
-        /// <typeparam name="T_X">The Type of the first value of the tuple</typeparam>
-        /// <typeparam name="T_Y">The Type of the second value of the tuple</typeparam>
-        /// <param name="connexion">The stream to use to send the tuple</param>
-        /// <param name="id">The channel id to use for this three-tuple (unique to three-tuples)</param>
-        /// <param name="milliseconds">The interval in milliseconds</param>
-        /// <param name="cdr">The delivery requirements for this channel</param>
-        /// <returns>The streaming tuple</returns>
-        public IStreamedTuple<T_X> GetStreamedTuple<T_X>(IConnexion connexion, byte id, int milliseconds,
-            ChannelDeliveryRequirements cdr)
-            where T_X : IConvertible
-        {
-            StreamedTuple<T_X> tuple;
-            if (oneTupleStreams.ContainsKey(id)
-                && oneTupleStreams[id] is StreamedTuple<T_X>)
-            {
-                tuple = (StreamedTuple<T_X>)oneTupleStreams[id];
-                if (tuple.Connexion == connexion)
-                {
-                    return tuple;
-                }
-
-                tuple.Connexion = connexion;
-                return tuple;
-            }
-
-            tuple = new StreamedTuple<T_X>(connexion as ServerConnexion, id, milliseconds, cdr);
-            oneTupleStreams.Add(id, tuple);
-            return tuple;
-        }
-
-
-        /// <summary>Gets a connexion for managing the session to this server.</summary>
-        /// <param name="address">The address to connect to.  Changes old connexion if id already claimed.</param>
-        /// <param name="port">The port to connect to.  Changes old connexion if id already claimed.</param>
-        /// <param name="id">The channel id to claim or retrieve.</param>
-        /// <param name="cdr">The delivery requirements for this channel</param>
-        /// <returns>The created or retrived SessionStream</returns>
-        public ISessionStream GetSessionStream(string address, string port, byte id, ChannelDeliveryRequirements cdr)
-        {
-            SessionStream ss;
-            if (sessionStreams.ContainsKey(id))
-            {
-                ss = sessionStreams[id];
-                if (ss.Address.Equals(address) && ss.Port.Equals(port) && ss.Connexion.Active)
-                {
-                    return ss;
-                }
-
-                ss.Connexion = GetConnexion(address, port);
-                return ss;
-            }
-
-            ss = new SessionStream(GetConnexion(address, port), id, cdr);
-            sessionStreams.Add(id, ss);
-            return ss;
-        }
-
-        /// <summary>Gets a connexion for managing the session to this server.  It is
-        /// the caller's responsibility to ensure <see cref="connexion"/> is still active.</summary>
-        /// <param name="connexion">The connexion to use for the connexion.  
-        /// Changes the server of id if the id is already claimed.</param>
-        /// <param name="id">The channel id to claim or retrieve.</param>
-        /// <param name="cdr">The delivery requirements for this channel</param>
-        /// <returns>The created or retrived SessionStream</returns>
-        public ISessionStream GetSessionStream(IConnexion connexion, byte id, ChannelDeliveryRequirements cdr)
-        {
-            SessionStream ss;
-            if (sessionStreams.ContainsKey(id))
-            {
-                ss = sessionStreams[id];
-                if (ss.Connexion == connexion)
-                {
-                    return ss;
-                }
-
-                ss.Connexion = connexion;
-                return ss;
-            }
-
-            ss = new SessionStream(connexion as ServerConnexion, id, cdr);
-            sessionStreams.Add(id, ss);
-            return ss;
-        }
-
-        /// <summary>Gets an already created SessionStream</summary>
-        /// <param name="id">The channel id of the SessionStream unique to SessionStreams.</param>
-        /// <returns>The found SessionStream</returns>
-        public ISessionStream GetSessionStream(byte id)
-        {
-            return sessionStreams[id];
-        }
-
-        /// <summary>Gets a connexion for transmitting strings.</summary>
-        /// <param name="address">The address to connect to.  Changes old connexion if id already claimed.</param>
-        /// <param name="port">The port to connect to.  Changes old connexion if id already claimed.</param>
-        /// <param name="id">The channel id to claim.</param>
-        /// <param name="cdr">The delivery requirements for this channel</param>
-        /// <returns>The created or retrived StringStream</returns>
-        public IStringStream GetStringStream(string address, string port, byte id, ChannelDeliveryRequirements cdr)
-        {
-            StringStream ss;
-            if (stringStreams.ContainsKey(id))
-            {
-                ss = stringStreams[id];
-                if (ss.Address.Equals(address) && ss.Port.Equals(port) && ss.Connexion.Active)
-                {
-                    return ss;
-                }
-
-                ss.Connexion = GetConnexion(address, port);
-                return ss;
-            }
-
-            ss = new StringStream(GetConnexion(address, port), id, cdr);
-            stringStreams.Add(id, ss);
-            return ss;
-        }
-
-        /// <summary>Gets a connexion for transmitting strings.  It is
-        /// the caller's responsibility to ensure <see cref="connexion"/> is still active.</summary>
-        /// <param name="connexion">The connexion to use for the connexion.  Changes the server of id if the id is already claimed.</param>
-        /// <param name="id">The channel id to claim.</param>
-        /// <param name="cdr">The delivery requirements for this channel</param>
-        /// <returns>The created or retrived StringStream</returns>
-        public IStringStream GetStringStream(IConnexion connexion, byte id, ChannelDeliveryRequirements cdr)
-        {
-            StringStream ss;
-            if (stringStreams.ContainsKey(id))
-            {
-                ss = stringStreams[id];
-                if (ss.Connexion == connexion)
-                {
-                    return ss;
-                }
-
-                ss.Connexion = connexion;
-                return ss;
-            }
-
-            ss = new StringStream(connexion as ServerConnexion, id, cdr);
-            stringStreams.Add(id, ss);
-            return ss;
-        }
-
-        /// <summary>Gets an already created StringStream</summary>
-        /// <param name="id">The channel id of the StringStream unique to StringStreams.</param>
-        /// <returns>The found StringStream</returns>
-        public IStringStream GetStringStream(byte id)
-        {
-            return stringStreams[id];
-        }
-
-        /// <summary>Gets a connexion for transmitting objects.</summary>
-        /// <param name="address">The address to connect to.  Changes old connexion if id already claimed.</param>
-        /// <param name="port">The port to connect to.  Changes old connexion if id already claimed.</param>
-        /// <param name="id">The channel id to claim for this ObjectStream, unique for all ObjectStreams.</param>
-        /// <param name="cdr">The delivery requirements for this channel</param>
-        /// <returns>The created or retrived ObjectStream</returns>
-        public IObjectStream GetObjectStream(string address, string port, byte id, ChannelDeliveryRequirements cdr)
-        {
-            ObjectStream os;
-            if (objectStreams.ContainsKey(id))
-            {
-                os = objectStreams[id];
-                if (os.Address.Equals(address) && os.Port.Equals(port) && os.Connexion.Active)
-                {
-                    return os;
-                }
-                os.Connexion = GetConnexion(address, port);
-                return os;
-            }
-            os = new ObjectStream(GetConnexion(address, port), id, cdr);
-            objectStreams.Add(id, os);
-            return os;
-        }
-
-        /// <summary>Gets a connexion for transmitting objects.  It is
-        /// the caller's responsibility to ensure <see cref="connexion"/> is still active.</summary>
-        /// <param name="connexion">The connexion to use for the connexion.  Changes the server of id if the id is already claimed.</param>
-        /// <param name="id">The channel id to claim for this ObjectStream, unique for all ObjectStreams.</param>
-        /// <param name="cdr">The delivery requirements for this channel</param>
-        /// <returns>The created or retrived ObjectStream</returns>
-        public IObjectStream GetObjectStream(IConnexion connexion, byte id, ChannelDeliveryRequirements cdr)
-        {
-            ObjectStream os;
-            if (objectStreams.ContainsKey(id))
-            {
-                os = objectStreams[id];
-                if (os.Connexion == connexion)
-                {
-                    return os;
-                }
-                os.Connexion = connexion;
-                return os;
-            }
-            os = new ObjectStream(connexion as ServerConnexion, id, cdr);
-            objectStreams.Add(id, os);
-            return os;
-        }
-
-        /// <summary>Get an already created ObjectStream</summary>
-        /// <param name="id">The channel id of the ObjectStream unique, to ObjectStreams.</param>
-        /// <returns>The found ObjectStream.</returns>
-        public IObjectStream GetObjectStream(byte id)
-        {
-            return objectStreams[id];
-        }
-
-        /// <summary>Gets a connexion for transmitting byte arrays.</summary>
-        /// <param name="address">The address to connect to.  Changes old connexion if id already claimed.</param>
-        /// <param name="port">The port to connect to.  Changes old connexion if id already claimed.</param>
-        /// <param name="id">The channel id to claim for this BinaryStream, unique for all BinaryStreams.</param>
-        /// <param name="cdr">The delivery requirements for this channel</param>
-        /// <returns>The created or retrived BinaryStream.</returns>
-        public IBinaryStream GetBinaryStream(string address, string port, byte id, ChannelDeliveryRequirements cdr)
-        {
-            BinaryStream bs;
-            if (binaryStreams.ContainsKey(id))
-            {
-                bs = binaryStreams[id];
-                if (bs.Address.Equals(address) && bs.Port.Equals(port) && bs.Connexion.Active)
-                {
-                    return bs;
-                }
-                bs.Connexion = GetConnexion(address, port);
-                return bs;
-            }
-            bs = new BinaryStream(GetConnexion(address, port), id, cdr);
-            binaryStreams.Add(id, bs);
-            return bs;
-        }
-
-        /// <summary>Gets a connexion for transmitting byte arrays.  It is
-        /// the caller's responsibility to ensure <see cref="connexion"/> is still active.</summary>
-        /// <param name="connexion">The connexion to use for the connexion.  Changes the server of id if the id is already claimed.</param>
-        /// <param name="id">The channel id to claim for this BinaryStream, unique for all BinaryStreams.</param>
-        /// <param name="cdr">The delivery requirements for this channel</param>
-        /// <returns>The created or retrived BinaryStream.</returns>
-        public IBinaryStream GetBinaryStream(IConnexion connexion, byte id, ChannelDeliveryRequirements cdr)
-        {
-            BinaryStream bs;
-            if (binaryStreams.ContainsKey(id))
-            {
-                bs = binaryStreams[id];
-                if (bs.Connexion == connexion)
-                {
-                    return bs;
-                }
-                bs.Connexion = connexion;
-                return bs;
-            }
-            bs = new BinaryStream(connexion as ServerConnexion, id, cdr);
-            binaryStreams.Add(id, bs);
-            return bs;
-        }
-
-        /// <summary>Get an already created BinaryStream</summary>
-        /// <param name="id">The channel id of the BinaryStream, unique to BinaryStreams.</param>
-        /// <returns>A BinaryStream</returns>
-        public IBinaryStream GetBinaryStream(byte id)
-        {
-                return binaryStreams[id];
-        }
-
-
-        #endregion
-
-        /// <summary>Gets a server connexion; if no such connexion exists establish one.</summary>
-        /// <param name="address">The address to connect to.</param>
-        /// <param name="port">The port to connect to.</param>
-        /// <returns>The created or retrieved connexion itself.</returns>
-        /// <exception cref="CannotConnectException">thrown if the
-        ///     remote could not be contacted.</exception>
-        virtual protected ServerConnexion GetConnexion(string address, string port)
-        {
-            foreach (ServerConnexion s in connexions)
-            {
-                if (s.Address.Equals(address) && s.Port.Equals(port) && s.Active)
-                {
-                    return s;
-                }
-            }
-            ServerConnexion mySC = configuration.CreateServerConnexion(this, address, port);
-            mySC.ErrorEvents += NotifyErrorEvent;
-            mySC.Start();
-            AddConnexion(mySC);
-            return mySC;
-        }
-
-        /// <summary>
-        /// Process a single tick of the client.  This method is <strong>not</strong> 
-        /// re-entrant and should not be called from GT callbacks.
-        /// </summary>
-        public override void Update()
-        {
-            log.Trace("Client.Update(): Starting");
-            lock (this)
-            {
-                if (!started)
-                {
-                    Start();
-                } // deprecated behaviour
-                timer.Update();
-                if (timer.TimeInMilliseconds - lastPingTime
-                    > configuration.PingInterval.TotalMilliseconds)
-                {
-                    lastPingTime = timer.TimeInMilliseconds;
-                    foreach (ServerConnexion s in connexions)
-                    {
-                        s.Ping();
-                    }
-                }
-                foreach (ServerConnexion s in connexions)
-                {
-                    try
-                    {
-                        s.Update();
-                        Message m;
-                        while ((m = s.DequeueMessage()) != null)
-                        {
-                            try
-                            {
-                                switch (m.MessageType)
-                                {
-                                case MessageType.System:
-                                    HandleSystemMessage(m);
-                                    break;
-                                case MessageType.Binary:
-                                    binaryStreams[m.Id].QueueMessage(m);
-                                    break;
-                                case MessageType.Object:
-                                    objectStreams[m.Id].QueueMessage(m);
-                                    break;
-                                case MessageType.Session:
-                                    sessionStreams[m.Id].QueueMessage(m);
-                                    break;
-                                case MessageType.String:
-                                    stringStreams[m.Id].QueueMessage(m);
-                                    break;
-                                case MessageType.Tuple1D:
-                                    oneTupleStreams[m.Id].QueueMessage(m);
-                                    break;
-                                case MessageType.Tuple2D:
-                                    twoTupleStreams[m.Id].QueueMessage(m);
-                                    break;
-                                case MessageType.Tuple3D:
-                                    threeTupleStreams[m.Id].QueueMessage(m);
-                                    break;
-                                default:
-                                    /// FIXME: THIS IS NOT AN ERROR!  But how do we support
-                                    /// new message types?
-                                    if (!previouslyWarnedMessageTypes.ContainsKey(m.MessageType))
-                                    {
-                                        log.Warn(String.Format("received message of unknown type: {0}", m));
-                                        previouslyWarnedMessageTypes[m.MessageType] = m.MessageType;
-                                    }
-                                    break;
-                                }
-                            }
-                            catch (KeyNotFoundException)
-                            {
-                                // THIS IS NOT AN ERROR!  It's just that nobody's listening here.
-                                if (!previouslyWarnedChannels.ContainsKey(m.Id))
-                                {
-                                    log.Warn(String.Format("received message for unmonitored channel: {0}", m));
-                                    previouslyWarnedChannels[m.Id] = m.Id;
-                                }
-                            }
-                        }
-                    }
-                    catch (ConnexionClosedException) { s.Dispose(); }
-                    catch (GTException e)
-                    {
-                        string message = String.Format("GT Exception occurred in Client.Update() while processing stream {0}", s);
-                        log.Info(message, e);
-                        NotifyErrorEvent(new ErrorSummary(e.Severity,
-                            SummaryErrorCode.RemoteUnavailable,
-                            message, e));
-                    }
-                }
-
-                //let each stream update itself
-                foreach (SessionStream s in sessionStreams.Values) s.Update(timer);
-                foreach (StringStream s in stringStreams.Values) s.Update(timer);
-                foreach (ObjectStream s in objectStreams.Values) s.Update(timer);
-                foreach (BinaryStream s in binaryStreams.Values) s.Update(timer);
-                foreach (AbstractStreamedTuple s in oneTupleStreams.Values) s.Update(timer);
-                foreach (AbstractStreamedTuple s in twoTupleStreams.Values) s.Update(timer);
-                foreach (AbstractStreamedTuple s in threeTupleStreams.Values) s.Update(timer);
-
-                // Remove dead connexions
-                RemoveDeadConnexions();
-            }
-            log.Trace("Client.Update(): Finished");
-            OnUpdateTick();
-        }
-
-        /// <summary>This is a placeholder for more possible system message handling.</summary>
-        /// <param name="m">The message we're handling.</param>
-        private void HandleSystemMessage(Message m)
-        {
-            //this should definitely not happen!  No good code leads to this point.  This should be only a placeholder.
-            log.Warn(String.Format("Unknown System Message: {0}", m));
-        }
-
-        /// <summary>
-        /// Starts a new thread that listens for new clients or new messages
-        /// by periodically calling <see cref="Update"/>.  This thread instance will 
-        /// be stopped on <see cref="Stop"/> or <see cref="Dispose"/>.
-        /// The frequency between calls to <see cref="Update"/> is controlled
-        /// by the configuration's <see cref="BaseConfiguration.TickInterval"/>.
-        /// </summary>
-        public override Thread StartSeparateListeningThread()
-        {
-            Start();    // must ensure this instance is started by the
-                        // end of this method
-            listeningThread = new Thread(new ThreadStart(StartListening));
-            listeningThread.Name = "Listening Thread";
-            listeningThread.IsBackground = true;
-            listeningThread.Start();
-            return listeningThread;
-        }
-
-        /// <summary>
-        /// Enter an infinite loop, which will listen for incoming
-        /// bytes.  Use this to dedicate the current thread of execution to
-        /// listening.  If there are any exceptions, you should can catch them.
-        /// Aborting this thread of execution will cause this thread to die
-        /// gracefully, and is recommended.
-        /// </summary>
-        public virtual void StartListening()
-        {
-            double oldTime;
-            double newTime;
-            Start();
-            try
-            {
-                //check for new Bytes
-                while (started)
-                {
-                    timer.Update();
-                    oldTime = timer.TimeInMilliseconds;
-
-                    Update();
-
-                    timer.Update();
-                    newTime = timer.TimeInMilliseconds;
-                    int sleepCount = (int)(configuration.TickInterval.TotalMilliseconds - (newTime - oldTime));
-                    Sleep(sleepCount);
-                }
-            }
-            catch (ThreadAbortException) //we were told to die.  die gracefully.
-            {
-                //kill the connexion
-                Stop();
-            } 
-        }
-
-        internal ChannelDeliveryRequirements GetChannelDeliveryRequirements(Message m)
-        {
-            switch (m.MessageType)
-            {
-            case MessageType.Binary: return binaryStreams[m.Id].ChannelDeliveryOptions;
-            case MessageType.Object: return objectStreams[m.Id].ChannelDeliveryOptions;
-            case MessageType.Session: return sessionStreams[m.Id].ChannelDeliveryOptions;
-            case MessageType.String: return stringStreams[m.Id].ChannelDeliveryOptions;
-            case MessageType.Tuple1D: return oneTupleStreams[m.Id].ChannelDeliveryOptions;
-            case MessageType.Tuple2D: return twoTupleStreams[m.Id].ChannelDeliveryOptions;
-            case MessageType.Tuple3D: return threeTupleStreams[m.Id].ChannelDeliveryOptions;
-
-            case MessageType.System:
-            default:
-                throw new InvalidDataException();
-            }
-        }
-
-        public override string ToString()
-        {
-            StringBuilder b = new StringBuilder(GetType().Name);
-            b.Append("(ids:");
-            foreach(ServerConnexion c in connexions) {
-                b.Append(' ');
-                b.Append(c.UniqueIdentity);
-            }
-            b.Append(")");
-            return b.ToString();
-        }
-    }
-
-    /// <summary>Selected messages for a particular channel only.</summary>
-    internal class SameChannelProcessor : IProcessingQueue<PendingMessage>
-    {
-        // invariant: queue == null || queue.Count > 0
-        protected byte id;
-        protected IDictionary<byte, Queue<PendingMessage>> pendingMessages;
-        protected Queue<PendingMessage> queue;
-
-        internal SameChannelProcessor(byte channelId, IDictionary<byte, Queue<PendingMessage>> pm)
-        {
-            id = channelId;
-            pendingMessages = pm;
-
-            if (!pendingMessages.TryGetValue(id, out queue)) { queue = null; }
-            else if (queue.Count == 0)
-            {
-                queue = null;
-                pendingMessages.Remove(id);
-            }
-        }
-
-        public PendingMessage Current
-        {
-            get {
-                if (queue == null) { return null; }
-                return queue.Peek();
-            }
-        }
-
-        public void Remove()
-        {
-            if (queue == null) { return; }
-            queue.Dequeue();
-            if (queue.Count == 0)
-            {
-                queue = null;
-                pendingMessages.Remove(id);
-            }
-        }
-
-        public bool Empty
-        {
-            get {
-                if (queue == null) { return true; }
-                return queue.Count > 0;
-            }
-        }
-
-    }
-
-}
+using System;
+using System.Collections.Generic;
+using System.Threading;
+using System.IO;
+using System.Net;
+using System.Net.Sockets;
+using System.Text;
+using System.Runtime.Serialization;
+using System.Runtime.Serialization.Formatters.Binary;
+using System.Diagnostics;
+using GT.Millipede;
+using GT.Net;
+using GT.Utils;
+
+namespace GT.Net
+{
+
+    #region Delegates
+
+    /// <summary>Handles a Message event, when a message arrives.</summary>
+    /// <param name="stream">The stream that has the new message.</param>
+    public delegate void SessionNewMessage(ISessionStream stream);
+    /// <summary>Handles a Message event, when a message arrives.</summary>
+    /// /// <param name="stream">The stream that has the new message.</param>
+    public delegate void StringNewMessage(IStringStream stream);
+    /// <summary>Handles a Message event, when a message arrives.</summary>
+    /// /// <param name="stream">The stream that has the new message.</param>
+    public delegate void ObjectNewMessage(IObjectStream stream);
+    /// <summary>Handles a Message event, when a message arrives.</summary>
+    /// /// <param name="stream">The stream that has the new message.</param>
+    public delegate void BinaryNewMessage(IBinaryStream stream);
+
+    /// <summary>Occurs whenever a client is updated.</summary>
+    public delegate void UpdateEventDelegate(HPTimer hpTimer);
+
+    #endregion
+
+    #region Streams
+
+    #region Type Stream Interfaces
+
+    public interface IStream
+    {
+        /// <summary>Average latency between the client and this particluar server 
+        /// (in milliseconds).</summary>
+        float Delay { get; }
+
+        /// <summary> Get the unique identity of the client for this server.  This will be
+        /// different for each server, and thus could be different for each connexion. </summary>
+        int UniqueIdentity { get; }
+
+        /// <summary>Flush all pending messages on this stream.</summary>
+        void Flush();
+
+        /// <summary>
+        /// Return this stream's associated connexion.
+        /// </summary>
+        IConnexion Connexion { get; }
+        
+        /// <summary>Occurs whenever this client is updated.</summary>
+        event UpdateEventDelegate UpdateEvent;
+
+    }
+
+    /// <summary>
+    /// A generic item stream as exposed by the GT Client.
+    /// </summary>
+    /// <typeparam name="SI">The type of generic items supported by this stream.</typeparam>
+    /// <typeparam name="RI">The type of received items, which is generally expected to be
+    ///     the same as <c>SI</c>.  Some special streams, such as <c>ISessionStream</c>, return
+    ///     more complex objects.</typeparam>
+    public interface IGenericStream<SI,RI> : IStream
+    {
+        /// <summary>Send an item to the server</summary>
+        /// <param name="item">The item</param>
+        void Send(SI item);
+
+        /// <summary>Send an item to the server</summary>
+        /// <param name="item">The item</param>
+        /// <param name="mdr">How to send it</param>
+        void Send(SI item, MessageDeliveryRequirements mdr);
+
+        /// <summary>Take an item off the queue of received messages.</summary>
+        /// <param name="index">The message to be dequeued, with a higher number indicating a newer message.</param>
+        /// <returns>The message, or null if there is no such message.</returns>
+        RI DequeueMessage(int index);
+
+        /// <summary>Return the number of waiting messages.</summary>
+        /// <returns>The number of waiting messages; 0 indicates there are no waiting message.</returns>
+        int Count { get; }
+
+        /// <summary>Received messages from the server.</summary>
+        IList<Message> Messages { get; }
+
+        // FIXME: How can the new message event be brought in?
+        ///// <summary> Occurs when this connexion receives a message. </summary>
+        //// event SessionNewMessage SessionNewMessageEvent;
+    }
+
+    /// <summary>A connexion of session events.</summary>
+    public interface ISessionStream : IGenericStream<SessionAction,SessionMessage>
+    {
+        /// <summary> Occurs when this connexion receives a message. </summary>
+        event SessionNewMessage SessionNewMessageEvent;
+    }
+
+    /// <summary>A connexion of strings.</summary>
+    public interface IStringStream : IGenericStream<string,string>
+    {
+        /// <summary> Occurs when this connexion receives a message. </summary>
+        event StringNewMessage StringNewMessageEvent;
+    }
+
+    /// <summary>A connexion of objects.</summary>
+    public interface IObjectStream : IGenericStream<object,object>
+    {
+        /// <summary> Occurs when this connexion receives a message. </summary>
+        event ObjectNewMessage ObjectNewMessageEvent;
+    }
+
+    /// <summary>A connexion of byte arrays.</summary>
+    public interface IBinaryStream : IGenericStream<byte[],byte[]>
+    {
+        /// <summary> Occurs when this connexion receives a message. </summary>
+        event BinaryNewMessage BinaryNewMessageEvent;
+    }
+
+    #endregion
+
+    public abstract class AbstractBaseStream : IStream
+    {
+        protected byte id;
+        protected ServerConnexion connexion;
+        protected ChannelDeliveryRequirements deliveryOptions;
+
+        /// <summary> Occurs when client is updated. </summary>
+        public event UpdateEventDelegate UpdateEvent;
+
+        /// <summary> This SessionStream's ID. </summary>
+        public byte ID { get { return id; } }
+
+        /// <summary>Average latency between the client and this particluar server.</summary>
+        public float Delay { get { return connexion.Delay; } }
+
+        /// <summary> Get the unique identity of the client for this server.  This will be
+        /// different for each server, and thus could be different for each connexion. </summary>
+        public int UniqueIdentity { get { return connexion.UniqueIdentity; } }
+
+        /// <summary> Get the connexion's destination address </summary>
+        public string Address { get { return connexion.Address; } }
+
+        /// <summary>Get the connexion's destination port</summary>
+        public string Port { get { return connexion.Port; } }
+
+        /// <summary>Flush all pending messages on this stream.</summary>
+        public abstract void Flush();
+
+        /// <summary>
+        /// Return this stream's connexion.
+        /// </summary>
+        public IConnexion Connexion 
+        { 
+            get { return connexion; }
+            internal set { connexion = (ServerConnexion)value; }
+        }
+
+        public ChannelDeliveryRequirements ChannelDeliveryOptions { get { return deliveryOptions; } }
+
+        internal AbstractBaseStream(ServerConnexion cnx, byte id, ChannelDeliveryRequirements cdr)
+        {
+            connexion = cnx;
+            this.id = id;
+            deliveryOptions = cdr;
+        }
+
+        internal virtual void Update(HPTimer hpTimer)
+        {
+            if (UpdateEvent != null)
+            {
+                UpdateEvent(hpTimer);
+            }
+        }
+
+        public override string ToString()
+        {
+            return GetType().Name + "[" + connexion + "]";
+        }
+    }
+
+    /// <summary>
+    /// The base implementation for the client stream abstraction.
+    /// We differentiate between <typeparamref name="SI"/> and <typeparamref name="RI"/>
+    /// as some streams, particularly the session stream, send and return 
+    /// different types of items.
+    /// </summary>
+    /// <typeparam name="SI">the type of stream items</typeparam>
+    /// <typeparam name="RI">the type of returned items</typeparam>
+    public abstract class AbstractStream<SI,RI> : AbstractBaseStream, IGenericStream<SI,RI>
+    {
+        protected List<Message> messages;
+
+        /// <summary>Received messages from the server.</summary>
+        public IList<Message> Messages { get { return messages; } }
+
+        /// <summary> This stream uses this connexion. </summary>
+        /// <remarks>deprecated</remarks>
+        public ServerConnexion Connection { get { return connexion; } }
+
+        /// <summary>Create a stream object.</summary>
+        /// <param name="stream">The connexion used to actually send the messages.</param>
+        /// <param name="id">The message channel.</param>
+        /// <param name="cdr">The channel delivery options.</param>
+        internal AbstractStream(ServerConnexion stream, byte id, ChannelDeliveryRequirements cdr) 
+            : base(stream, id, cdr)
+        {
+            messages = new List<Message>();
+        }
+
+        /// <summary>
+        /// See <see cref="IGenericStream{SI,RI}.Count"/>
+        /// </summary>
+        public virtual int Count { get { return messages.Count; } }
+
+        /// <summary>
+        /// See <see cref="IGenericStream{SI,RI}.Send(SI)"/>
+        /// </summary>
+        /// <param name="item">the item to send</param>
+        public void Send(SI item)
+        {
+            Send(item, null);
+        }
+
+        /// <summary>
+        /// See <see cref="IGenericStream{SI,RI}.Send(SI,MessageDeliveryRequirements)"/>
+        /// </summary>
+        /// <param name="item">the item to send</param>
+        public abstract void Send(SI item, MessageDeliveryRequirements mdr);
+
+        /// <summary>
+        /// See <see cref="IGenericStream{SI,RI}.DequeueMessage"/>
+        /// </summary>
+        /// <param name="index">the message to dequeue (FIFO order)</param>
+        public abstract RI DequeueMessage(int index);
+
+        /// <summary>Flush all aggregated messages on this connexion</summary>
+        public override void Flush()
+        {
+            connexion.FlushChannelMessages(this.id, deliveryOptions);
+        }
+    }
+
+    /// <summary>A connexion of session events.</summary>
+    internal class SessionStream : AbstractStream<SessionAction, SessionMessage>, ISessionStream
+    {
+        /// <summary> Occurs when this session receives a message. </summary>
+        public event SessionNewMessage SessionNewMessageEvent;
+
+        /// <summary>Create a SessionStream object.</summary>
+        /// <param name="stream">The SuperStream to use to actually send the messages.</param>
+        /// <param name="id">The message channel id.</param>
+        /// <param name="cdr">The channel delivery options.</param>
+        internal SessionStream(ServerConnexion stream, byte id, ChannelDeliveryRequirements cdr) 
+            : base(stream, id, cdr)
+        {
+        }
+
+        /// <summary>Send a session action to the server.</summary>
+        /// <param name="action">The action.</param>
+        /// <param name="mdr">Message delivery options</param>
+        override public void Send(SessionAction action, MessageDeliveryRequirements mdr)
+        {
+            connexion.Send(new SessionMessage(id, UniqueIdentity, action), mdr, deliveryOptions);
+        }
+
+        /// <summary>Take a SessionMessage off the queue of received messages.</summary>
+        /// <param name="index">Which one to take off, the higher number being newer messages.</param>
+        /// <returns>The message.</returns>
+        override public SessionMessage DequeueMessage(int index)
+        {
+            try
+            {
+                SessionMessage m;
+                if (index >= messages.Count)
+                    return null;
+
+                lock (messages)
+                {
+                    m = ((SessionMessage)messages[index]);
+                    messages.RemoveAt(index);
+                }
+
+                return m;
+            }
+            catch (IndexOutOfRangeException)
+            {
+                return null;
+            }
+            catch (ArgumentOutOfRangeException)
+            {
+                return null;
+            }
+        }
+
+        /// <summary>Queue a message in the list, triggering events</summary>
+        /// <param name="message">The message to be queued.</param>
+        internal void QueueMessage(Message message)
+        {
+            messages.Add(message);
+            if(SessionNewMessageEvent != null)
+                SessionNewMessageEvent(this);
+        }
+
+    }
+
+    /// <summary>A connexion of strings.</summary>
+    internal class StringStream : AbstractStream<string, string>, IStringStream
+    {
+        /// <summary> Occurs when this connexion receives a message. </summary>
+        public event StringNewMessage StringNewMessageEvent;
+
+        /// <summary>Create a StringStream object.</summary>
+        /// <param name="stream">The SuperStream to use to actually send the messages.</param>
+        /// <param name="id">The message channel id.</param>
+        /// <param name="cdr">The channel delivery options.</param>
+        internal StringStream(ServerConnexion stream, byte id, ChannelDeliveryRequirements cdr) 
+            : base(stream, id, cdr)
+        {
+        }
+
+        
+        /// <summary>Send a string to the server, specifying how.</summary>
+        /// <param name="s">The string to send.</param>
+        /// <param name="mdr">Message delivery options</param>
+        override public void Send(string s, MessageDeliveryRequirements mdr)
+        {
+            connexion.Send(new StringMessage(id, s), mdr, deliveryOptions);
+        }
+
+        /// <summary>Take a String off the queue of received messages.</summary>
+        /// <param name="index">Which message to take, with higher numbers being newer messages.</param>
+        /// <returns>The message.</returns>
+        override public string DequeueMessage(int index)
+        {
+            try
+            {
+                StringMessage m;
+                if (index >= messages.Count) { return null; }
+
+                lock (messages)
+                {
+                    m = (StringMessage)messages[index];
+                    messages.RemoveAt(index);
+                }
+                return m.Text;
+            }
+            catch (IndexOutOfRangeException)
+            {
+                return null;
+            }
+            catch (ArgumentOutOfRangeException)
+            {
+                return null;
+            }
+        }
+
+        /// <summary>Queue a message in the list, triggering events</summary>
+        /// <param name="message">The message to be queued.</param>
+        internal void QueueMessage(Message message)
+        {
+            messages.Add(message);
+            if (StringNewMessageEvent != null)
+                StringNewMessageEvent(this);
+        }
+    }
+
+    /// <summary>A connexion of Objects.</summary>
+    internal class ObjectStream : AbstractStream<object, object>, IObjectStream
+    {
+        /// <summary> Occurs when this connexion receives a message. </summary>
+        public event ObjectNewMessage ObjectNewMessageEvent;
+
+        /// <summary>Create an ObjectStream object.</summary>
+        /// <param name="stream">The SuperStream to use to actually send the objects.</param>
+        /// <param name="id">The message channel claimed.</param>
+        /// <param name="cdr">The channel delivery options.</param>
+        internal ObjectStream(ServerConnexion stream, byte id, ChannelDeliveryRequirements cdr) 
+            : base(stream, id, cdr)
+        {
+        }
+
+        /// <summary>Send an object using the specified method.</summary>
+        /// <param name="o">The object to send.</param>
+        /// <param name="mdr">Message delivery options</param>
+        override public void Send(object o, MessageDeliveryRequirements mdr)
+        {
+            connexion.Send(new ObjectMessage(id, o), mdr, deliveryOptions);
+        }
+
+        /// <summary>Dequeues an object from the message list.</summary>
+        /// <param name="index">Which to dequeue, where a higher number means a newer message.</param>
+        /// <returns>The object that was there.</returns>
+        override public object DequeueMessage(int index)
+        {
+            try
+            {
+                ObjectMessage m;
+                if (index >= messages.Count)
+                    return null;
+
+                lock (messages)
+                {
+                    m = (ObjectMessage)messages[index];
+                    messages.RemoveAt(index);
+                }
+                return m.Object;
+            }
+            catch (IndexOutOfRangeException)
+            {
+                return null;
+            }
+            catch (ArgumentOutOfRangeException)
+            {
+                return null;
+            }
+        }
+
+        /// <summary>Queue a message in the list, triggering events</summary>
+        /// <param name="message">The message to be queued.</param>
+        internal void QueueMessage(Message message)
+        {
+            messages.Add(message);
+            if (ObjectNewMessageEvent != null)
+                ObjectNewMessageEvent(this);
+        }
+    }
+
+    /// <summary>A connexion of byte arrays.</summary>
+    internal class BinaryStream : AbstractStream<byte[],byte[]>, IBinaryStream
+    {
+        /// <summary> Occurs when this connexion receives a message. </summary>
+        public event BinaryNewMessage BinaryNewMessageEvent;
+
+        /// <summary>Creates a BinaryStream object.</summary>
+        /// <param name="stream">The SuperStream object on which to actually send the objects.</param>
+        /// <param name="id">The message channel to claim.</param>
+        /// <param name="cdr">The channel delivery options.</param>
+        internal BinaryStream(ServerConnexion stream, byte id, ChannelDeliveryRequirements cdr) 
+            : base(stream, id, cdr)
+        {
+        }
+
+        /// <summary>Send a byte array using the specified method.</summary>
+        /// <param name="b">The byte array to send.</param>
+        /// <param name="mdr">Message delivery options</param>
+        override public void Send(byte[] b, MessageDeliveryRequirements mdr)
+        {
+            connexion.Send(new BinaryMessage(id, b), mdr, deliveryOptions);
+        }
+
+        /// <summary>Takes a message from the message list.</summary>
+        /// <param name="index">The message to take, where a higher number means a newer message.</param>
+        /// <returns>The byte array of the message.</returns>
+        override public byte[] DequeueMessage(int index)
+        {
+            try
+            {
+                BinaryMessage m;
+                if (index >= messages.Count)
+                    return null;
+
+                lock (messages)
+                {
+                    m = (BinaryMessage)messages[index];
+                    messages.RemoveAt(index);
+                }
+                return m.Bytes;
+            }
+            catch (IndexOutOfRangeException)
+            {
+                return null;
+            }
+            catch (ArgumentOutOfRangeException)
+            {
+                return null;
+            }
+        }
+
+        /// <summary>Queue a message in the list, triggering events</summary>
+        /// <param name="message">The message to be queued.</param>
+        internal void QueueMessage(Message message)
+        {
+            messages.Add(message);
+            if (BinaryNewMessageEvent != null)
+                    BinaryNewMessageEvent(this);
+        }
+    }
+
+    #endregion
+
+    /// <summary>Controls the sending of messages to a particular server.</summary>
+    public class ServerConnexion : BaseConnexion, IStartable
+    {
+        private Client owner;
+        private string address;
+        private string port;
+
+        /// <summary>Incoming messages from the server. As messages are read in from the
+        /// different transports, they are added to this list.  These messages are then
+        /// processed by Client.Update() to dispatch to their corresponding stream.
+        /// We separate these two steps to isolate potential problems.</summary>
+        protected Queue<Message> receivedMessages;
+
+        private Dictionary<byte, Queue<PendingMessage>> messageQueues;
+
+        /// <summary>
+        /// Return the marshaller configured for this stream's client.
+        /// </summary>
+        override public IMarshaller Marshaller
+        {
+            get { return owner.Marshaller; }
+        }
+
+        override public int Compare(ITransport a, ITransport b)
+        {
+            return owner.Configuration.Compare(a,b);
+        }
+
+        /// <summary>
+        /// Return the globally unique identifier for this stream's client.
+        /// </summary>
+        public Guid Guid
+        {
+            get { return owner.Guid; }
+        }
+
+        #region Constructors and Destructors
+
+        /// <summary>Create a new SuperStream to handle a connexion to a server.</summary>
+        /// <param name="owner">The owning client.</param>
+        /// <param name="address">Who to try to connect to.</param>
+        /// <param name="port">Which port to connect to.</param>
+        protected internal ServerConnexion(Client owner, string address, string port)
+        {
+            active = false;
+            this.owner = owner;
+            this.address = address;
+            this.port = port;
+            this.MessageReceived += HandleIncomingMessage;
+        }
+
+        /// <summary>
+        /// Start this instance.
+        /// </summary>
+        /// <exception cref="CannotConnectException">thrown if we cannot
+        /// connect to the specified server.</exception>
+        virtual public void Start()
+        {
+            if (Active) { return; }
+
+            messageQueues = new Dictionary<byte, Queue<PendingMessage>>();
+            receivedMessages = new Queue<Message>();
+
+            transports = new List<ITransport>();
+
+            // FIXME: should this be done on demand?
+            foreach (IConnector conn in owner.Connectors)
+            {
+                // What should happen when we have a transport that can't interpret
+                // the Address/Port?  E.g., what if we have an SMTP transport?
+                try {
+                    ITransport t = conn.Connect(Address, Port, owner.Capabilities);
+                    t = owner.Configuration.ConfigureTransport(t);
+                    AddTransport(t);
+                }
+                catch(CannotConnectException e)
+                {
+                    NotifyError(new ErrorSummary(Severity.Warning, SummaryErrorCode.RemoteUnavailable,
+                        String.Format("Could not connect to {0}:{1} via {2}", Address, Port, conn), e));
+                }
+            }
+            if (transports.Count == 0)
+            {
+                throw new CannotConnectException("could not connect to any transports");
+            }
+            // otherwise...
+            active = true;
+        }
+
+        virtual public void Stop()
+        {
+            ShutDown();
+            transports = null;
+        }
+
+        #endregion
+
+        public virtual string Address
+        {
+            get { return address; }
+        }
+
+        public virtual string Port
+        {
+            get { return port; }
+        }
+
+        /// <summary>
+        /// Our unique identifier is the identifier bestowed upon us by the server.
+        /// </summary>
+        public override int MyUniqueIdentity
+        {
+            get { return UniqueIdentity; }
+        }
+
+        protected override ITransport AttemptReconnect(ITransport transport)
+        {
+            // find the connector responsible for having connected this transport and
+            // try to reconnect.
+            if (owner == null) { return null; }
+            foreach (IConnector conn in owner.Connectors)
+            {
+                if(conn.Responsible(transport)) {
+                    try {
+                        ITransport t = conn.Connect(Address, Port, owner.Capabilities);
+                        Debug.Assert(t != null, "IConnector.Connect() shouldn't return null: " + conn);
+                        log.Info(String.Format("Reconnected to: {0}", t));
+                        AddTransport(t);
+                        return t;
+                    } catch(CannotConnectException e) {
+                        log.Warn(String.Format("Could not reconnect to {0}/{1}", Address, Port), e);
+                    }
+                }
+            }
+            log.Warn(String.Format("Unable to reconnect to {0}/{1}: no connectors found", 
+                Address, Port));
+            return null;
+        }
+
+        protected void HandleIncomingMessage(Message m, IConnexion client, ITransport transport)
+        {
+            // Hmm, this lock may not be necessary -- the Dequeueing of messages should
+            // occur in the same thread.
+            //Console.WriteLine("{0}: posting incoming message {1}", this, msg);
+            lock (receivedMessages) 
+            { 
+                receivedMessages.Enqueue(m); 
+            }
+        }
+
+
+        /// <summary>Adds the message to a list, waiting to be sent out.</summary>
+        /// <param name="msg">The message to be aggregated</param>
+        /// <param name="mdr">How it should be sent out (potentially null)</param>
+        /// <param name="cdr">General delivery instructions for this message's channel.</param>
+        private void Aggregate(Message msg, MessageDeliveryRequirements mdr, ChannelDeliveryRequirements cdr)
+        {
+            Queue<PendingMessage> mp;
+            if (!messageQueues.TryGetValue(msg.Id, out mp))
+            {
+                mp = messageQueues[msg.Id] = new Queue<PendingMessage>();
+            }
+            else if (cdr != null && cdr.Freshness == Freshness.IncludeLatestOnly)
+            {
+                mp.Clear();
+            }
+            mp.Enqueue(new PendingMessage(msg, mdr, cdr));
+        }
+
+        /// <summary>Send a message using these parameters.</summary>
+        /// <param name="msg">The message to send.</param>
+        /// <param name="mdr">Particular instructions for this message.</param>
+        /// <param name="cdr">Requirements for the message's channel.</param>
+        override public void Send(Message msg, MessageDeliveryRequirements mdr,
+            ChannelDeliveryRequirements cdr)
+        {
+            lock (this)
+            {
+                if (!Active) {
+                    throw new InvalidStateException("Cannot send on a stopped client", this); 
+                }
+
+                try
+                {
+                    MessageAggregation aggr = mdr == null ? cdr.Aggregation : mdr.Aggregation;
+                    if (aggr == MessageAggregation.Aggregatable)
+                    {
+                        // Wait to send this message, hopefully to pack it with later messages.
+                        Aggregate(msg, mdr, cdr);
+                        return;
+                    }
+
+                    if (messageQueues == null || messageQueues.Count == 0)
+                    {
+                        // Short circuit since there are no other messages waiting
+                        SendMessage(FindTransport(mdr, cdr), msg);
+                        return;
+                    }
+
+                    switch (aggr)
+                    {
+                    case MessageAggregation.Aggregatable:
+                        // already handled
+                        log.Error("MessageAggregation.Aggregatable should have alread been handled");
+                        return;
+
+                    case MessageAggregation.FlushChannel:
+                        // make sure ALL other messages on this CHANNEL are sent, and then send <c>msg</c>.
+                        FlushMessages(new ProcessorChain<PendingMessage>(
+                            new SameChannelProcessor(msg.Id, messageQueues),
+                            new SingleElementProcessor<PendingMessage>(new PendingMessage(msg, mdr, cdr))));
+                        return;
+
+                    case MessageAggregation.FlushAll:
+                        // make sure ALL messages are sent, then send <c>msg</c>.
+                        // FIXME: channels should be prioritized?  So shouldn't be round robin.
+                        FlushMessages(new ProcessorChain<PendingMessage>(
+                            new RoundRobinProcessor<byte, PendingMessage>(messageQueues),
+                            new SingleElementProcessor<PendingMessage>(new PendingMessage(msg, mdr, cdr))));
+                        return;
+
+                    case MessageAggregation.Immediate:
+                        // bundle <c>msg</c> first and then cram on whatever other messages are waiting.
+                        // FIXME: channels should be prioritized?  So shouldn't be round robin.
+                        FlushMessages(new ProcessorChain<PendingMessage>(
+                            new SingleElementProcessor<PendingMessage>(new PendingMessage(msg, mdr, cdr)),
+                            new RoundRobinProcessor<byte, PendingMessage>(messageQueues)));
+                        return;
+
+                    default:
+                        throw new ArgumentException("Unhandled aggregation type: " + aggr);
+                    }
+                }
+                catch (GTException e)
+                {
+                    NotifyError(new ErrorSummary(e.Severity, SummaryErrorCode.MessagesCannotBeSent,
+                        e.Message, e));
+                }
+            }
+        }
+
+        /// <summary>Send a message using these parameters.</summary>
+        /// <param name="msgs">The messages to send.</param>
+        /// <param name="mdr">Particular instructions for this message.</param>
+        /// <param name="cdr">Requirements for the message's channel.</param>
+        override public void Send(IList<Message> msgs, MessageDeliveryRequirements mdr,
+            ChannelDeliveryRequirements cdr)
+        {
+            // GTExceptions caught by Send()
+            foreach (Message m in msgs) { Send(m, mdr, cdr); }
+        }
+
+        internal void FlushChannelMessages(byte id, ChannelDeliveryRequirements cdr)
+        {
+            // must be locked as is called by AbstractStream implementations
+            lock(this)
+            {
+                try
+                {
+                    FlushMessages(new SameChannelProcessor(id, messageQueues));
+                }
+                catch (CannotSendMessagesError e)
+                {
+                    NotifyError(new ErrorSummary(Severity.Warning,
+                        SummaryErrorCode.MessagesCannotBeSent,
+                        String.Format("Unable to flush channel {0}", id), e));
+                }
+            }
+        }
+
+        protected void FlushMessages(IProcessingQueue<PendingMessage> queue)
+        {
+            // FIXME: this method is too long
+            Dictionary<ITransport, Stream> inProgress = new Dictionary<ITransport, Stream>();
+            Dictionary<ITransport, IList<PendingMessage>> dequeuedMessages = 
+                new Dictionary<ITransport, IList<PendingMessage>>();
+            PendingMessage pm;
+            CannotSendMessagesError csme = new CannotSendMessagesError(this);
+
+            while ((pm = queue.Current) != null)
+            {
+                ITransport transport;
+                try
+                {
+                    transport = FindTransport(pm.MDR, pm.CDR);
+                }
+                catch (NoMatchingTransport e)
+                {
+                    csme.Add(e, pm);
+                    queue.Remove();
+                    continue;
+                }
+                Stream stream;
+                IList<PendingMessage> pending;
+                if (!inProgress.TryGetValue(transport, out stream) || stream == null)
+                {
+                    stream = inProgress[transport] = transport.GetPacketStream();
+                }
+                if (!dequeuedMessages.TryGetValue(transport, out pending) || pending == null)
+                {
+                    pending = dequeuedMessages[transport] = new List<PendingMessage>();
+                }
+
+                /// Attempt to marshal pm onto the transport stream.  Should the stream 
+                /// exceed the maximum packet size as defined by <c>t</c>, back off the 
+                /// message, send the stream contents, and obtain a new stream.
+                long previousLength = stream.Length;
+                try
+                {
+                    Marshaller.Marshal(MyUniqueIdentity, pm.Message, stream, transport);
+                }
+                catch (MarshallingException e)
+                {
+                    csme.Add(e, pm.Message);
+                    queue.Remove();
+                    stream.SetLength(previousLength);
+                    continue;
+                }
+                if (stream.Length < transport.MaximumPacketSize)
+                {
+                    queue.Remove(); // remove current message
+                    pending.Add(pm);
+                }
+                else
+                {
+                    // resulting packet is too big: go back to previous length, send what we had
+                    stream.SetLength(previousLength);
+                    try { SendPacket(transport, stream); }
+                    catch (TransportError e)
+                    {
+                        // requeue these messages to try them again on a different transport
+                        // FIXME: some of the messages might have actually been sent!
+                        csme.AddAll(e, pending);
+                        pending.Clear();
+                        HandleTransportDisconnect(transport);
+                        continue;
+                    }
+                    catch (TransportBackloggedWarning e)
+                    {
+                        // The packet is still outstanding; just warn the user 
+                        NotifyError(new ErrorSummary(Severity.Information,
+                            SummaryErrorCode.TransportBacklogged,
+                            "Transport backlogged: " + transport, e));
+                    }
+                    inProgress[transport] = stream = transport.GetPacketStream();
+                    pending.Clear();
+                }
+            }
+
+            // send everything in progress
+            foreach (ITransport t in inProgress.Keys)
+            {
+                Stream stream = inProgress[t];
+                try { t.SendPacket(stream); }
+                catch (TransportError e)
+                {
+                    csme.AddAll(e, dequeuedMessages[t]);
+                    HandleTransportDisconnect(t);
+                }
+                catch (TransportBackloggedWarning e)
+                {
+                    // The packet is still outstanding; just warn the user 
+                    NotifyError(new ErrorSummary(Severity.Information,
+                        SummaryErrorCode.TransportBacklogged,
+                        "Transport backlogged: " + t, e));
+                }
+            }
+            // No point re-queuing the messages since there's no available transport
+            csme.ThrowIfApplicable();
+        }
+    
+        /// <summary>Deal with a system message in whatever way we need to.</summary>
+        /// <param name="message">The incoming message.</param>
+        /// <param name="transport">The transport from which the message
+            ///  came.</param>
+        override protected void HandleSystemMessage(SystemMessage message, ITransport transport)
+        {
+            switch ((SystemMessageType)message.Id)
+            {
+            case SystemMessageType.UniqueIDRequest:
+                uniqueIdentity = BitConverter.ToInt32(message.data, 0);
+                break;
+
+            default:
+                base.HandleSystemMessage(message, transport);
+                return;
+            }
+        }
+
+        internal Message DequeueMessage()
+        {
+            lock (receivedMessages)
+            {
+                if (receivedMessages.Count == 0) { return null; }
+                return receivedMessages.Dequeue();
+            }
+        }
+
+        public override string ToString()
+        {
+            return GetType().Name + "[" + UniqueIdentity + "]";
+        }
+    }
+
+    public abstract class ClientConfiguration : BaseConfiguration
+    {
+        /// <summary>
+        /// Create the marsheller for the server instance.
+        /// </summary>
+        /// <returns>the marshaller</returns>
+        abstract public IMarshaller CreateMarshaller();
+
+        /// <summary>
+        /// Create the appropriate transport connectors.
+        /// </summary>
+        /// <returns>a collection of connectors</returns>
+        abstract public ICollection<IConnector> CreateConnectors();
+        
+        /// <summary>
+        /// Create a client instance as repreented by this configuration instance.
+        /// </summary>
+        /// <returns>the created client</returns>
+        virtual public Client BuildClient()
+        {
+            return new Client(this);
+        }
+
+        /// <summary>
+        /// Create an connexion representing a server.
+        /// </summary>
+        /// <param name="owner">the associated client instance</param>
+        /// <param name="address">the server's address component</param>
+        /// <param name="port">the server's port component</param>
+        /// <returns>the server connexion</returns>
+        virtual public ServerConnexion CreateServerConnexion(Client owner,
+            string address, string port)
+        {
+            return new ServerConnexion(owner, address, port);
+        }
+    }
+
+    /// <summary>
+    /// A sample clien t configuration.  <strong>This class definition may change 
+    /// in dramatic  ways in future releases.</strong>  This configuration should 
+    /// serve only as an example, and applications should make their own client 
+    /// configurations by copying this instance.  
+    /// </summary>
+    public class DefaultClientConfiguration : ClientConfiguration
+    {
+        protected int port = 9999;
+
+        public override IMarshaller CreateMarshaller()
+        {
+            return new DotNetSerializingMarshaller();
+        }
+
+        public override ICollection<IConnector> CreateConnectors()
+        {
+            ICollection<IConnector> connectors = new List<IConnector>();
+            connectors.Add(new TcpConnector());
+            connectors.Add(new UdpConnector());
+            // optionally use Millipede on the connectors, dependent on
+            // GTMILLIPEDE environment variable
+            return MillipedeConnector.Wrap(connectors, MillipedeRecorder.Singleton);
+        }
+    }
+
+    /// <summary>Represents a client that can connect to multiple servers.</summary>
+    public class Client : Communicator
+    {
+        private ClientConfiguration configuration;
+
+        private Guid guid = Guid.NewGuid();
+        internal Dictionary<byte, ObjectStream> objectStreams;
+        internal Dictionary<byte, BinaryStream> binaryStreams;
+        internal Dictionary<byte, StringStream> stringStreams;
+        internal Dictionary<byte, SessionStream> sessionStreams;
+        internal Dictionary<byte, AbstractStreamedTuple> oneTupleStreams;
+        internal Dictionary<byte, AbstractStreamedTuple> twoTupleStreams;
+        internal Dictionary<byte, AbstractStreamedTuple> threeTupleStreams;
+
+        protected ICollection<IConnector> connectors;
+        protected IMarshaller marshaller;
+        protected HPTimer timer;
+        protected long lastPingTime = 0;
+        protected bool started = false;
+        protected Thread listeningThread;
+
+
+        // Keep track of the previous warning messages; it's annoying to have hundreds scroll by
+        protected IDictionary<byte, byte> previouslyWarnedChannels;
+        protected IDictionary<MessageType, MessageType> previouslyWarnedMessageTypes;
+
+        /// <summary>Creates a Client object.  
+        /// <strong>deprecated:</strong> The client is started</summary>
+        public Client()
+            : this(new DefaultClientConfiguration())
+        {
+            Start();    // this behaviour is deprecated
+        }
+
+        public Client(ClientConfiguration cc)
+        {
+            configuration = cc;
+            objectStreams = new Dictionary<byte, ObjectStream>();
+            binaryStreams = new Dictionary<byte, BinaryStream>();
+            stringStreams = new Dictionary<byte, StringStream>();
+            sessionStreams = new Dictionary<byte, SessionStream>();
+            oneTupleStreams = new Dictionary<byte, AbstractStreamedTuple>();
+            twoTupleStreams = new Dictionary<byte, AbstractStreamedTuple>();
+            threeTupleStreams = new Dictionary<byte, AbstractStreamedTuple>();
+            timer = new HPTimer();
+        }
+
+        /// <summary>
+        /// Return the marshaller configured for this client.
+        /// </summary>
+        public override IMarshaller Marshaller
+        {
+            get { return marshaller; }
+        }
+
+        /// <summary>
+        /// Return the configuration guiding this instance.  This
+        /// configuration acts as both a factory, responsible for 
+        /// building the objects used by a client, as well as providing
+        /// policy guidance.
+        /// </summary>
+        public ClientConfiguration Configuration { get { return configuration; } }
+
+        /// <summary>
+        /// Return a dictionary describing the capabilities and requirements 
+        /// of this instance.  Used during handshaking when establishing new transports.
+        /// </summary>
+        public virtual IDictionary<string, string> Capabilities
+        {
+            get
+            {
+                Dictionary<string, string> caps = new Dictionary<string, string>();
+                caps[GTCapabilities.CLIENT_ID] = 
+                    Guid.ToString("N");  // "N" is the most compact form
+                StringBuilder sb = new StringBuilder();
+                foreach(string d in Marshaller.Descriptors) {
+                    sb.Append(d);
+                    sb.Append(' ');
+                }
+                caps[GTCapabilities.MARSHALLER_DESCRIPTORS] = sb.ToString().Trim();
+                return caps;
+            }
+        }
+
+        /// <summary>
+        /// Return the configured connector; these are responsible for establishing
+        /// new connections (<see cref="ITransport"/>) to servers.
+        /// </summary>
+        public ICollection<IConnector> Connectors
+        {
+            get { return connectors; }
+        }
+
+        /// <summary>
+        /// Return globally unique identifier for this client.
+        /// </summary>
+        public Guid Guid { get { return guid; } }
+
+        /// <summary>
+        /// Start the instance.  Starting an instance may throw an exception on error.
+        /// </summary>
+        public override void Start()
+        {
+            lock (this)
+            {
+                if(Active) { return; }
+                previouslyWarnedChannels = new Dictionary<byte, byte>();
+                previouslyWarnedMessageTypes = new Dictionary<MessageType, MessageType>();
+
+                marshaller = configuration.CreateMarshaller();
+                timer.Start();
+                timer.Update();
+                connectors = configuration.CreateConnectors();
+                foreach (IConnector conn in connectors)
+                {
+                    conn.Start();
+                }
+                started = true;
+            }
+        }
+
+        /// <summary>
+        /// Stop the instance.  Instances can be stopped multiple times.
+        /// Stopping an instance may throw an exception on error.
+        /// </summary>
+        public override void Stop()
+        {
+            lock (this)
+            {
+                if (!Active) { return; }
+                started = false;
+
+                Thread t = listeningThread;
+                listeningThread = null;
+                if (t != null && t != Thread.CurrentThread) { t.Abort(); }
+
+                Stop(connectors);
+                connectors = null;
+                base.Stop();
+                // timer.Stop();?
+            }
+        }
+
+        /// <summary>
+        /// Dispose of any system resources that may be held onto by this
+        /// instance.  Instances 
+        /// </summary>
+        public override void Dispose()
+        {
+            lock (this)
+            {
+                Thread t = listeningThread;
+                listeningThread = null;
+                if (t != null && t != Thread.CurrentThread) { t.Abort(); }
+
+                started = false;
+                Dispose(connectors);
+                connectors = null;
+                base.Dispose();
+                timer = null;
+            }
+        }
+
+        /// <summary>
+        /// Return true if the instance has been started (<see cref="Start"/>)
+        /// and neither stopped nor disposed (<see cref="Stop"/> and 
+        /// <see cref="Dispose"/>).
+        /// </summary>
+        public override bool Active
+        {
+            get { return started; }
+        }
+
+        /// <summary>
+        /// Sleep for the tick-time from the configuration
+        /// </summary>
+        virtual public void Sleep()
+        {
+            Sleep((int)configuration.TickInterval.TotalMilliseconds);
+        }
+
+        /// <summary>
+        /// Sleep for the specified amount of time, overruling the tick-time from the
+        /// configuration
+        /// </summary>
+        /// <param name="milliseconds"></param>
+        virtual public void Sleep(int milliseconds)
+        {
+            // FIXME: this should do something smarter
+            // Socket.Select(listenList, null, null, 1000);
+            Thread.Sleep(Math.Max(0, milliseconds));
+        }
+
+        #region Streams
+
+        /// <summary>Get a streaming tuple that is automatically sent to the server every so often</summary>
+        /// <typeparam name="T_X">The Type of the first value of the tuple</typeparam>
+        /// <typeparam name="T_Y">The Type of the second value of the tuple</typeparam>
+        /// <typeparam name="T_Z">The Type of the third value of the tuple</typeparam>
+        /// <param name="address">The address to connect to</param>
+        /// <param name="port">The port to connect to</param>
+        /// <param name="id">The channel id to use for this three-tuple (unique to three-tuples)</param>
+        /// <param name="milliseconds">The interval in milliseconds</param>
+        /// <param name="cdr">The delivery requirements for this channel</param>
+        /// <returns>The streaming tuple</returns>
+        public IStreamedTuple<T_X, T_Y, T_Z> GetStreamedTuple<T_X, T_Y, T_Z>(string address, string port, 
+            byte id, int milliseconds, ChannelDeliveryRequirements cdr)
+            where T_X : IConvertible
+            where T_Y : IConvertible
+            where T_Z : IConvertible
+        {
+            StreamedTuple<T_X, T_Y, T_Z> tuple;
+            if (threeTupleStreams.ContainsKey(id) 
+                && threeTupleStreams[id] is StreamedTuple<T_X, T_Y, T_Z>)
+            {
+                tuple = (StreamedTuple<T_X, T_Y, T_Z>)threeTupleStreams[id];
+                if (tuple.Address.Equals(address) && tuple.Port.Equals(port)
+                    && tuple.Connexion.Active)
+                {
+                    return tuple;
+                }
+
+                tuple.Connexion = GetConnexion(address, port);
+                return tuple;
+            }
+
+            tuple = new StreamedTuple<T_X, T_Y, T_Z>(GetConnexion(address, port), 
+                id, milliseconds, cdr);
+            threeTupleStreams.Add(id, tuple);
+            return tuple;
+        }
+
+        /// <summary>Get a streaming tuple that is automatically sent to the server every 
+        /// so often. It is the caller's responsibility to ensure <see cref="connexion"/> 
+        /// is still active.</summary>
+        /// <typeparam name="T_X">The Type of the first value of the tuple</typeparam>
+        /// <typeparam name="T_Y">The Type of the second value of the tuple</typeparam>
+        /// <typeparam name="T_Z">The Type of the third value of the tuple</typeparam>
+        /// <param name="connexion">The stream to use to send the tuple</param>
+        /// <param name="id">The channel id to use for this three-tuple (unique to three-tuples)</param>
+        /// <param name="milliseconds">The interval in milliseconds</param>
+        /// <param name="cdr">The delivery requirements for this channel</param>
+        /// <returns>The streaming tuple</returns>
+        public IStreamedTuple<T_X, T_Y, T_Z> GetStreamedTuple<T_X, T_Y, T_Z>(IConnexion connexion, 
+            byte id, int milliseconds, ChannelDeliveryRequirements cdr)
+            where T_X : IConvertible
+            where T_Y : IConvertible
+            where T_Z : IConvertible
+        {
+            StreamedTuple<T_X, T_Y, T_Z> tuple;
+            if (threeTupleStreams.ContainsKey(id) 
+                && threeTupleStreams[id] is StreamedTuple<T_X, T_Y, T_Z>)
+            {
+                tuple = (StreamedTuple<T_X, T_Y, T_Z>) threeTupleStreams[id];
+                if (tuple.Connexion == connexion)
+                {
+                    return tuple;
+                }
+
+                tuple.Connexion = connexion;
+                return tuple;
+            }
+
+            tuple = new StreamedTuple<T_X, T_Y, T_Z>(connexion as ServerConnexion, id, milliseconds, cdr);
+            threeTupleStreams.Add(id, tuple);
+            return tuple;
+        }
+
+        /// <summary>Get a streaming tuple that is automatically sent to the server every so often</summary>
+        /// <typeparam name="T_X">The Type of the first value of the tuple</typeparam>
+        /// <typeparam name="T_Y">The Type of the second value of the tuple</typeparam>
+        /// <param name="address">The address to connect to</param>
+        /// <param name="port">The port to connect to</param>
+        /// <param name="id">The channel id to use for this two-tuple (unique to two-tuples)</param>
+        /// <param name="milliseconds">The interval in milliseconds</param>
+        /// <param name="cdr">The delivery requirements for this channel</param>
+        /// <returns>The streaming tuple</returns>
+        public IStreamedTuple<T_X, T_Y> GetStreamedTuple<T_X, T_Y>(string address, string port, byte id, int milliseconds,
+            ChannelDeliveryRequirements cdr)
+            where T_X : IConvertible
+            where T_Y : IConvertible
+        {
+            StreamedTuple<T_X, T_Y> tuple;
+            if (twoTupleStreams.ContainsKey(id) 
+                && twoTupleStreams[id] is StreamedTuple<T_X, T_Y>)
+            {
+                tuple = (StreamedTuple<T_X, T_Y>) twoTupleStreams[id];
+                if (tuple.Address.Equals(address) && tuple.Port.Equals(port)
+                    && tuple.Connexion.Active)
+                {
+                    return tuple;
+                }
+
+                tuple.Connexion = GetConnexion(address, port);
+                return tuple;
+            }
+
+            tuple = new StreamedTuple<T_X, T_Y>(GetConnexion(address, port), id, milliseconds, cdr);
+            twoTupleStreams.Add(id, tuple);
+            return tuple;
+        }
+
+        /// <summary>Get a streaming tuple that is automatically sent to the server every 
+        /// so often. It is the caller's responsibility to ensure <see cref="connexion"/> 
+        /// is still active.</summary>
+        /// <typeparam name="T_X">The Type of the first value of the tuple</typeparam>
+        /// <typeparam name="T_Y">The Type of the second value of the tuple</typeparam>
+        /// <param name="connexion">The stream to use to send the tuple</param>
+        /// <param name="id">The channel id to use for this three-tuple (unique to three-tuples)</param>
+        /// <param name="milliseconds">The interval in milliseconds</param>
+        /// <param name="cdr">The delivery requirements for this channel</param>
+        /// <returns>The streaming tuple</returns>
+        public IStreamedTuple<T_X, T_Y> GetStreamedTuple<T_X, T_Y>(IConnexion connexion, byte id, int milliseconds,
+            ChannelDeliveryRequirements cdr)
+            where T_X : IConvertible
+            where T_Y : IConvertible
+        {
+            StreamedTuple<T_X, T_Y> tuple;
+            if (twoTupleStreams.ContainsKey(id)
+                && twoTupleStreams[id] is StreamedTuple<T_X, T_Y>)
+            {
+                tuple = (StreamedTuple<T_X, T_Y>)twoTupleStreams[id];
+                if (tuple.Connexion == connexion)
+                {
+                    return tuple;
+                }
+
+                tuple.Connexion = connexion;
+                return tuple;
+            }
+
+            tuple = new StreamedTuple<T_X, T_Y>(connexion as ServerConnexion, id, milliseconds, cdr);
+            twoTupleStreams.Add(id, tuple);
+            return tuple;
+        }
+
+        /// <summary>Get a streaming tuple that is automatically sent to the server every so often.</summary>
+        /// <typeparam name="T_X">The Type of the value of the tuple</typeparam>
+        /// <param name="address">The address to connect to</param>
+        /// <param name="port">The port to connect to</param>
+        /// <param name="id">The channel id to use for this one-tuple (unique to one-tuples)</param>
+        /// <param name="milliseconds">The interval in milliseconds</param>
+        /// <param name="cdr">The delivery requirements for this channel</param>
+        /// <returns>The streaming tuple</returns>
+        public IStreamedTuple<T_X> GetStreamedTuple<T_X>(string address, string port, byte id, int milliseconds,
+            ChannelDeliveryRequirements cdr)
+            where T_X : IConvertible
+        {
+            StreamedTuple<T_X> tuple;
+            if (oneTupleStreams.ContainsKey(id) && oneTupleStreams[id] is StreamedTuple<T_X>)
+            {
+                tuple = (StreamedTuple<T_X>)oneTupleStreams[id];
+                if (tuple.Address.Equals(address) && tuple.Port.Equals(port)
+                    && tuple.Connexion.Active)
+                {
+                    return tuple;
+                }
+
+                tuple.Connexion = GetConnexion(address, port);
+                return tuple;
+            }
+
+            tuple = new StreamedTuple<T_X>(GetConnexion(address, port), id, milliseconds, cdr);
+            oneTupleStreams.Add(id, tuple);
+            return tuple;
+        }
+
+        /// <summary>Get a streaming tuple that is automatically sent to the server every 
+        /// so often. It is the caller's responsibility to ensure <see cref="connexion"/> 
+        /// is still active.</summary>
+        /// <typeparam name="T_X">The Type of the first value of the tuple</typeparam>
+        /// <typeparam name="T_Y">The Type of the second value of the tuple</typeparam>
+        /// <param name="connexion">The stream to use to send the tuple</param>
+        /// <param name="id">The channel id to use for this three-tuple (unique to three-tuples)</param>
+        /// <param name="milliseconds">The interval in milliseconds</param>
+        /// <param name="cdr">The delivery requirements for this channel</param>
+        /// <returns>The streaming tuple</returns>
+        public IStreamedTuple<T_X> GetStreamedTuple<T_X>(IConnexion connexion, byte id, int milliseconds,
+            ChannelDeliveryRequirements cdr)
+            where T_X : IConvertible
+        {
+            StreamedTuple<T_X> tuple;
+            if (oneTupleStreams.ContainsKey(id)
+                && oneTupleStreams[id] is StreamedTuple<T_X>)
+            {
+                tuple = (StreamedTuple<T_X>)oneTupleStreams[id];
+                if (tuple.Connexion == connexion)
+                {
+                    return tuple;
+                }
+
+                tuple.Connexion = connexion;
+                return tuple;
+            }
+
+            tuple = new StreamedTuple<T_X>(connexion as ServerConnexion, id, milliseconds, cdr);
+            oneTupleStreams.Add(id, tuple);
+            return tuple;
+        }
+
+
+        /// <summary>Gets a connexion for managing the session to this server.</summary>
+        /// <param name="address">The address to connect to.  Changes old connexion if id already claimed.</param>
+        /// <param name="port">The port to connect to.  Changes old connexion if id already claimed.</param>
+        /// <param name="id">The channel id to claim or retrieve.</param>
+        /// <param name="cdr">The delivery requirements for this channel</param>
+        /// <returns>The created or retrived SessionStream</returns>
+        public ISessionStream GetSessionStream(string address, string port, byte id, ChannelDeliveryRequirements cdr)
+        {
+            SessionStream ss;
+            if (sessionStreams.ContainsKey(id))
+            {
+                ss = sessionStreams[id];
+                if (ss.Address.Equals(address) && ss.Port.Equals(port) && ss.Connexion.Active)
+                {
+                    return ss;
+                }
+
+                ss.Connexion = GetConnexion(address, port);
+                return ss;
+            }
+
+            ss = new SessionStream(GetConnexion(address, port), id, cdr);
+            sessionStreams.Add(id, ss);
+            return ss;
+        }
+
+        /// <summary>Gets a connexion for managing the session to this server.  It is
+        /// the caller's responsibility to ensure <see cref="connexion"/> is still active.</summary>
+        /// <param name="connexion">The connexion to use for the connexion.  
+        /// Changes the server of id if the id is already claimed.</param>
+        /// <param name="id">The channel id to claim or retrieve.</param>
+        /// <param name="cdr">The delivery requirements for this channel</param>
+        /// <returns>The created or retrived SessionStream</returns>
+        public ISessionStream GetSessionStream(IConnexion connexion, byte id, ChannelDeliveryRequirements cdr)
+        {
+            SessionStream ss;
+            if (sessionStreams.ContainsKey(id))
+            {
+                ss = sessionStreams[id];
+                if (ss.Connexion == connexion)
+                {
+                    return ss;
+                }
+
+                ss.Connexion = connexion;
+                return ss;
+            }
+
+            ss = new SessionStream(connexion as ServerConnexion, id, cdr);
+            sessionStreams.Add(id, ss);
+            return ss;
+        }
+
+        /// <summary>Gets an already created SessionStream</summary>
+        /// <param name="id">The channel id of the SessionStream unique to SessionStreams.</param>
+        /// <returns>The found SessionStream</returns>
+        public ISessionStream GetSessionStream(byte id)
+        {
+            return sessionStreams[id];
+        }
+
+        /// <summary>Gets a connexion for transmitting strings.</summary>
+        /// <param name="address">The address to connect to.  Changes old connexion if id already claimed.</param>
+        /// <param name="port">The port to connect to.  Changes old connexion if id already claimed.</param>
+        /// <param name="id">The channel id to claim.</param>
+        /// <param name="cdr">The delivery requirements for this channel</param>
+        /// <returns>The created or retrived StringStream</returns>
+        public IStringStream GetStringStream(string address, string port, byte id, ChannelDeliveryRequirements cdr)
+        {
+            StringStream ss;
+            if (stringStreams.ContainsKey(id))
+            {
+                ss = stringStreams[id];
+                if (ss.Address.Equals(address) && ss.Port.Equals(port) && ss.Connexion.Active)
+                {
+                    return ss;
+                }
+
+                ss.Connexion = GetConnexion(address, port);
+                return ss;
+            }
+
+            ss = new StringStream(GetConnexion(address, port), id, cdr);
+            stringStreams.Add(id, ss);
+            return ss;
+        }
+
+        /// <summary>Gets a connexion for transmitting strings.  It is
+        /// the caller's responsibility to ensure <see cref="connexion"/> is still active.</summary>
+        /// <param name="connexion">The connexion to use for the connexion.  Changes the server of id if the id is already claimed.</param>
+        /// <param name="id">The channel id to claim.</param>
+        /// <param name="cdr">The delivery requirements for this channel</param>
+        /// <returns>The created or retrived StringStream</returns>
+        public IStringStream GetStringStream(IConnexion connexion, byte id, ChannelDeliveryRequirements cdr)
+        {
+            StringStream ss;
+            if (stringStreams.ContainsKey(id))
+            {
+                ss = stringStreams[id];
+                if (ss.Connexion == connexion)
+                {
+                    return ss;
+                }
+
+                ss.Connexion = connexion;
+                return ss;
+            }
+
+            ss = new StringStream(connexion as ServerConnexion, id, cdr);
+            stringStreams.Add(id, ss);
+            return ss;
+        }
+
+        /// <summary>Gets an already created StringStream</summary>
+        /// <param name="id">The channel id of the StringStream unique to StringStreams.</param>
+        /// <returns>The found StringStream</returns>
+        public IStringStream GetStringStream(byte id)
+        {
+            return stringStreams[id];
+        }
+
+        /// <summary>Gets a connexion for transmitting objects.</summary>
+        /// <param name="address">The address to connect to.  Changes old connexion if id already claimed.</param>
+        /// <param name="port">The port to connect to.  Changes old connexion if id already claimed.</param>
+        /// <param name="id">The channel id to claim for this ObjectStream, unique for all ObjectStreams.</param>
+        /// <param name="cdr">The delivery requirements for this channel</param>
+        /// <returns>The created or retrived ObjectStream</returns>
+        public IObjectStream GetObjectStream(string address, string port, byte id, ChannelDeliveryRequirements cdr)
+        {
+            ObjectStream os;
+            if (objectStreams.ContainsKey(id))
+            {
+                os = objectStreams[id];
+                if (os.Address.Equals(address) && os.Port.Equals(port) && os.Connexion.Active)
+                {
+                    return os;
+                }
+                os.Connexion = GetConnexion(address, port);
+                return os;
+            }
+            os = new ObjectStream(GetConnexion(address, port), id, cdr);
+            objectStreams.Add(id, os);
+            return os;
+        }
+
+        /// <summary>Gets a connexion for transmitting objects.  It is
+        /// the caller's responsibility to ensure <see cref="connexion"/> is still active.</summary>
+        /// <param name="connexion">The connexion to use for the connexion.  Changes the server of id if the id is already claimed.</param>
+        /// <param name="id">The channel id to claim for this ObjectStream, unique for all ObjectStreams.</param>
+        /// <param name="cdr">The delivery requirements for this channel</param>
+        /// <returns>The created or retrived ObjectStream</returns>
+        public IObjectStream GetObjectStream(IConnexion connexion, byte id, ChannelDeliveryRequirements cdr)
+        {
+            ObjectStream os;
+            if (objectStreams.ContainsKey(id))
+            {
+                os = objectStreams[id];
+                if (os.Connexion == connexion)
+                {
+                    return os;
+                }
+                os.Connexion = connexion;
+                return os;
+            }
+            os = new ObjectStream(connexion as ServerConnexion, id, cdr);
+            objectStreams.Add(id, os);
+            return os;
+        }
+
+        /// <summary>Get an already created ObjectStream</summary>
+        /// <param name="id">The channel id of the ObjectStream unique, to ObjectStreams.</param>
+        /// <returns>The found ObjectStream.</returns>
+        public IObjectStream GetObjectStream(byte id)
+        {
+            return objectStreams[id];
+        }
+
+        /// <summary>Gets a connexion for transmitting byte arrays.</summary>
+        /// <param name="address">The address to connect to.  Changes old connexion if id already claimed.</param>
+        /// <param name="port">The port to connect to.  Changes old connexion if id already claimed.</param>
+        /// <param name="id">The channel id to claim for this BinaryStream, unique for all BinaryStreams.</param>
+        /// <param name="cdr">The delivery requirements for this channel</param>
+        /// <returns>The created or retrived BinaryStream.</returns>
+        public IBinaryStream GetBinaryStream(string address, string port, byte id, ChannelDeliveryRequirements cdr)
+        {
+            BinaryStream bs;
+            if (binaryStreams.ContainsKey(id))
+            {
+                bs = binaryStreams[id];
+                if (bs.Address.Equals(address) && bs.Port.Equals(port) && bs.Connexion.Active)
+                {
+                    return bs;
+                }
+                bs.Connexion = GetConnexion(address, port);
+                return bs;
+            }
+            bs = new BinaryStream(GetConnexion(address, port), id, cdr);
+            binaryStreams.Add(id, bs);
+            return bs;
+        }
+
+        /// <summary>Gets a connexion for transmitting byte arrays.  It is
+        /// the caller's responsibility to ensure <see cref="connexion"/> is still active.</summary>
+        /// <param name="connexion">The connexion to use for the connexion.  Changes the server of id if the id is already claimed.</param>
+        /// <param name="id">The channel id to claim for this BinaryStream, unique for all BinaryStreams.</param>
+        /// <param name="cdr">The delivery requirements for this channel</param>
+        /// <returns>The created or retrived BinaryStream.</returns>
+        public IBinaryStream GetBinaryStream(IConnexion connexion, byte id, ChannelDeliveryRequirements cdr)
+        {
+            BinaryStream bs;
+            if (binaryStreams.ContainsKey(id))
+            {
+                bs = binaryStreams[id];
+                if (bs.Connexion == connexion)
+                {
+                    return bs;
+                }
+                bs.Connexion = connexion;
+                return bs;
+            }
+            bs = new BinaryStream(connexion as ServerConnexion, id, cdr);
+            binaryStreams.Add(id, bs);
+            return bs;
+        }
+
+        /// <summary>Get an already created BinaryStream</summary>
+        /// <param name="id">The channel id of the BinaryStream, unique to BinaryStreams.</param>
+        /// <returns>A BinaryStream</returns>
+        public IBinaryStream GetBinaryStream(byte id)
+        {
+                return binaryStreams[id];
+        }
+
+
+        #endregion
+
+        /// <summary>Gets a server connexion; if no such connexion exists establish one.</summary>
+        /// <param name="address">The address to connect to.</param>
+        /// <param name="port">The port to connect to.</param>
+        /// <returns>The created or retrieved connexion itself.</returns>
+        /// <exception cref="CannotConnectException">thrown if the
+        ///     remote could not be contacted.</exception>
+        virtual protected ServerConnexion GetConnexion(string address, string port)
+        {
+            foreach (ServerConnexion s in connexions)
+            {
+                if (s.Address.Equals(address) && s.Port.Equals(port) && s.Active)
+                {
+                    return s;
+                }
+            }
+            ServerConnexion mySC = configuration.CreateServerConnexion(this, address, port);
+            mySC.ErrorEvents += NotifyErrorEvent;
+            mySC.Start();
+            AddConnexion(mySC);
+            return mySC;
+        }
+
+        /// <summary>
+        /// Process a single tick of the client.  This method is <strong>not</strong> 
+        /// re-entrant and should not be called from GT callbacks.
+        /// </summary>
+        public override void Update()
+        {
+            log.Trace("Client.Update(): Starting");
+            lock (this)
+            {
+                if (!started)
+                {
+                    Start();
+                } // deprecated behaviour
+                timer.Update();
+                if (timer.TimeInMilliseconds - lastPingTime
+                    > configuration.PingInterval.TotalMilliseconds)
+                {
+                    lastPingTime = timer.TimeInMilliseconds;
+                    foreach (ServerConnexion s in connexions)
+                    {
+                        s.Ping();
+                    }
+                }
+                foreach (ServerConnexion s in connexions)
+                {
+                    try
+                    {
+                        s.Update();
+                        Message m;
+                        while ((m = s.DequeueMessage()) != null)
+                        {
+                            try
+                            {
+                                switch (m.MessageType)
+                                {
+                                case MessageType.System:
+                                    HandleSystemMessage(m);
+                                    break;
+                                case MessageType.Binary:
+                                    binaryStreams[m.Id].QueueMessage(m);
+                                    break;
+                                case MessageType.Object:
+                                    objectStreams[m.Id].QueueMessage(m);
+                                    break;
+                                case MessageType.Session:
+                                    sessionStreams[m.Id].QueueMessage(m);
+                                    break;
+                                case MessageType.String:
+                                    stringStreams[m.Id].QueueMessage(m);
+                                    break;
+                                case MessageType.Tuple1D:
+                                    oneTupleStreams[m.Id].QueueMessage(m);
+                                    break;
+                                case MessageType.Tuple2D:
+                                    twoTupleStreams[m.Id].QueueMessage(m);
+                                    break;
+                                case MessageType.Tuple3D:
+                                    threeTupleStreams[m.Id].QueueMessage(m);
+                                    break;
+                                default:
+                                    /// FIXME: THIS IS NOT AN ERROR!  But how do we support
+                                    /// new message types?
+                                    if (!previouslyWarnedMessageTypes.ContainsKey(m.MessageType))
+                                    {
+                                        log.Warn(String.Format("received message of unknown type: {0}", m));
+                                        previouslyWarnedMessageTypes[m.MessageType] = m.MessageType;
+                                    }
+                                    break;
+                                }
+                            }
+                            catch (KeyNotFoundException)
+                            {
+                                // THIS IS NOT AN ERROR!  It's just that nobody's listening here.
+                                if (!previouslyWarnedChannels.ContainsKey(m.Id))
+                                {
+                                    log.Warn(String.Format("received message for unmonitored channel: {0}", m));
+                                    previouslyWarnedChannels[m.Id] = m.Id;
+                                }
+                            }
+                        }
+                    }
+                    catch (ConnexionClosedException) { s.Dispose(); }
+                    catch (GTException e)
+                    {
+                        string message = String.Format("GT Exception occurred in Client.Update() while processing stream {0}", s);
+                        log.Info(message, e);
+                        NotifyErrorEvent(new ErrorSummary(e.Severity,
+                            SummaryErrorCode.RemoteUnavailable,
+                            message, e));
+                    }
+                }
+
+                //let each stream update itself
+                foreach (SessionStream s in sessionStreams.Values) s.Update(timer);
+                foreach (StringStream s in stringStreams.Values) s.Update(timer);
+                foreach (ObjectStream s in objectStreams.Values) s.Update(timer);
+                foreach (BinaryStream s in binaryStreams.Values) s.Update(timer);
+                foreach (AbstractStreamedTuple s in oneTupleStreams.Values) s.Update(timer);
+                foreach (AbstractStreamedTuple s in twoTupleStreams.Values) s.Update(timer);
+                foreach (AbstractStreamedTuple s in threeTupleStreams.Values) s.Update(timer);
+
+                // Remove dead connexions
+                RemoveDeadConnexions();
+            }
+            log.Trace("Client.Update(): Finished");
+            OnUpdateTick();
+        }
+
+        /// <summary>This is a placeholder for more possible system message handling.</summary>
+        /// <param name="m">The message we're handling.</param>
+        private void HandleSystemMessage(Message m)
+        {
+            //this should definitely not happen!  No good code leads to this point.  This should be only a placeholder.
+            log.Warn(String.Format("Unknown System Message: {0}", m));
+        }
+
+        /// <summary>
+        /// Starts a new thread that listens for new clients or new messages
+        /// by periodically calling <see cref="Update"/>.  This thread instance will 
+        /// be stopped on <see cref="Stop"/> or <see cref="Dispose"/>.
+        /// The frequency between calls to <see cref="Update"/> is controlled
+        /// by the configuration's <see cref="BaseConfiguration.TickInterval"/>.
+        /// </summary>
+        public override Thread StartSeparateListeningThread()
+        {
+            Start();    // must ensure this instance is started by the
+                        // end of this method
+            listeningThread = new Thread(new ThreadStart(StartListening));
+            listeningThread.Name = "Listening Thread";
+            listeningThread.IsBackground = true;
+            listeningThread.Start();
+            return listeningThread;
+        }
+
+        /// <summary>
+        /// Enter an infinite loop, which will listen for incoming
+        /// bytes.  Use this to dedicate the current thread of execution to
+        /// listening.  If there are any exceptions, you should can catch them.
+        /// Aborting this thread of execution will cause this thread to die
+        /// gracefully, and is recommended.
+        /// </summary>
+        public virtual void StartListening()
+        {
+            double oldTime;
+            double newTime;
+            Start();
+            try
+            {
+                //check for new Bytes
+                while (started)
+                {
+                    timer.Update();
+                    oldTime = timer.TimeInMilliseconds;
+
+                    Update();
+
+                    timer.Update();
+                    newTime = timer.TimeInMilliseconds;
+                    int sleepCount = (int)(configuration.TickInterval.TotalMilliseconds - (newTime - oldTime));
+                    Sleep(sleepCount);
+                }
+            }
+            catch (ThreadAbortException) //we were told to die.  die gracefully.
+            {
+                //kill the connexion
+                Stop();
+            } 
+        }
+
+        internal ChannelDeliveryRequirements GetChannelDeliveryRequirements(Message m)
+        {
+            switch (m.MessageType)
+            {
+            case MessageType.Binary: return binaryStreams[m.Id].ChannelDeliveryOptions;
+            case MessageType.Object: return objectStreams[m.Id].ChannelDeliveryOptions;
+            case MessageType.Session: return sessionStreams[m.Id].ChannelDeliveryOptions;
+            case MessageType.String: return stringStreams[m.Id].ChannelDeliveryOptions;
+            case MessageType.Tuple1D: return oneTupleStreams[m.Id].ChannelDeliveryOptions;
+            case MessageType.Tuple2D: return twoTupleStreams[m.Id].ChannelDeliveryOptions;
+            case MessageType.Tuple3D: return threeTupleStreams[m.Id].ChannelDeliveryOptions;
+
+            case MessageType.System:
+            default:
+                throw new InvalidDataException();
+            }
+        }
+
+        public override string ToString()
+        {
+            StringBuilder b = new StringBuilder(GetType().Name);
+            b.Append("(ids:");
+            foreach(ServerConnexion c in connexions) {
+                b.Append(' ');
+                b.Append(c.UniqueIdentity);
+            }
+            b.Append(")");
+            return b.ToString();
+        }
+    }
+
+    /// <summary>Selected messages for a particular channel only.</summary>
+    internal class SameChannelProcessor : IProcessingQueue<PendingMessage>
+    {
+        // invariant: queue == null || queue.Count > 0
+        protected byte id;
+        protected IDictionary<byte, Queue<PendingMessage>> pendingMessages;
+        protected Queue<PendingMessage> queue;
+
+        internal SameChannelProcessor(byte channelId, IDictionary<byte, Queue<PendingMessage>> pm)
+        {
+            id = channelId;
+            pendingMessages = pm;
+
+            if (!pendingMessages.TryGetValue(id, out queue)) { queue = null; }
+            else if (queue.Count == 0)
+            {
+                queue = null;
+                pendingMessages.Remove(id);
+            }
+        }
+
+        public PendingMessage Current
+        {
+            get {
+                if (queue == null) { return null; }
+                return queue.Peek();
+            }
+        }
+
+        public void Remove()
+        {
+            if (queue == null) { return; }
+            queue.Dequeue();
+            if (queue.Count == 0)
+            {
+                queue = null;
+                pendingMessages.Remove(id);
+            }
+        }
+
+        public bool Empty
+        {
+            get {
+                if (queue == null) { return true; }
+                return queue.Count > 0;
+            }
+        }
+
+    }
+
+}