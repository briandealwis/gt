﻿<Project DefaultTargets="Build" xmlns="http://schemas.microsoft.com/developer/msbuild/2003" ToolsVersion="3.5">
  <PropertyGroup>
    <Configuration Condition=" '$(Configuration)' == '' ">Debug</Configuration>
    <Platform Condition=" '$(Platform)' == '' ">AnyCPU</Platform>
    <ProductVersion>9.0.21022</ProductVersion>
    <SchemaVersion>2.0</SchemaVersion>
    <ProjectGuid>{EEC385BF-261C-4F5B-A602-D3ECDFC2AC30}</ProjectGuid>
    <OutputType>Library</OutputType>
    <AppDesignerFolder>Properties</AppDesignerFolder>
    <RootNamespace>GT.Common</RootNamespace>
    <AssemblyName>GTBase</AssemblyName>
    <FileUpgradeFlags>
    </FileUpgradeFlags>
    <OldToolsVersion>2.0</OldToolsVersion>
    <UpgradeBackupLocation>
    </UpgradeBackupLocation>
    <SignAssembly>true</SignAssembly>
    <AssemblyOriginatorKeyFile>GTBase.snk</AssemblyOriginatorKeyFile>
  </PropertyGroup>
  <PropertyGroup Condition=" '$(Configuration)|$(Platform)' == 'Debug|AnyCPU' ">
    <DebugSymbols>true</DebugSymbols>
    <DebugType>full</DebugType>
    <Optimize>false</Optimize>
    <OutputPath>bin\Debug\</OutputPath>
    <DefineConstants>DEBUG;TRACE</DefineConstants>
    <ErrorReport>prompt</ErrorReport>
    <WarningLevel>4</WarningLevel>
    <DocumentationFile>bin\Debug\GTBase.XML</DocumentationFile>
  </PropertyGroup>
  <PropertyGroup Condition=" '$(Configuration)|$(Platform)' == 'Release|AnyCPU' ">
    <DebugType>pdbonly</DebugType>
    <Optimize>true</Optimize>
    <OutputPath>bin\Release\</OutputPath>
    <DefineConstants>TRACE</DefineConstants>
    <ErrorReport>prompt</ErrorReport>
    <WarningLevel>4</WarningLevel>
  </PropertyGroup>
  <ItemGroup>
    <Reference Include="Common.Logging, Version=1.2.0.0, Culture=neutral, PublicKeyToken=af08829b84f0328e">
      <SpecificVersion>False</SpecificVersion>
      <HintPath>..\Common.Logging\bin\net\2.0\release\Common.Logging.dll</HintPath>
    </Reference>
    <Reference Include="System" />
  </ItemGroup>
  <ItemGroup>
    <Compile Include="Bag.cs" />
    <Compile Include="BitUtils.cs" />
    <Compile Include="GMC\CompressedStream.cs" />
    <Compile Include="GMC\HuffmanCompressor.cs" />
    <Compile Include="GMC\TemplateBasedCompressor.cs" />
    <Compile Include="GMC\GeneralMessageCompressor.cs" />
    <Compile Include="GMC\GMCMarshaller.cs" />
    <Compile Include="GMC\HuffmanEncodingTree.cs" />
    <Compile Include="GMC\SkipCompressor.cs" />
    <Compile Include="GMC\SuffixTrie.cs" />
    <Compile Include="GMC\TrieCompressor.cs" />
    <Compile Include="HPTimer.cs" />
    <Compile Include="Net\ClientServer.cs" />
<<<<<<< HEAD
    <Compile Include="Net\Stats.cs" />
=======
    <Compile Include="Net\MillipedeBase.cs" />
>>>>>>> 84e9b499
    <Compile Include="Statistics.cs" />
    <Compile Include="Exceptions.cs" />
    <Compile Include="Lifecycle.cs" />
    <Compile Include="Net\Enums.cs" />
    <Compile Include="Net\Marshalling.cs" />
    <Compile Include="Net\Messages.cs" />
    <Compile Include="Net\NetExceptions.cs" />
    <Compile Include="Net\QoS.cs" />
    <Compile Include="Net\TcpTransport.cs" />
    <Compile Include="Net\Transports.cs" />
    <Compile Include="Net\Tuples.cs" />
    <Compile Include="Net\UdpTransport.cs" />
    <Compile Include="Streams.cs" />
    <Compile Include="Properties\AssemblyInfo.cs" />
    <Compile Include="Utils.cs" />
  </ItemGroup>
  <ItemGroup>
    <None Include="GTBase.snk" />
  </ItemGroup>
  <Import Project="$(MSBuildBinPath)\Microsoft.CSharp.targets" />
  <!-- To modify your build process, add your task inside one of the targets below and uncomment it. 
       Other similar extension points exist, see Microsoft.Common.targets.
  <Target Name="BeforeBuild">
  </Target>
  <Target Name="AfterBuild">
  </Target>
  -->
</Project><|MERGE_RESOLUTION|>--- conflicted
+++ resolved
@@ -1,91 +1,88 @@
-﻿<Project DefaultTargets="Build" xmlns="http://schemas.microsoft.com/developer/msbuild/2003" ToolsVersion="3.5">
-  <PropertyGroup>
-    <Configuration Condition=" '$(Configuration)' == '' ">Debug</Configuration>
-    <Platform Condition=" '$(Platform)' == '' ">AnyCPU</Platform>
-    <ProductVersion>9.0.21022</ProductVersion>
-    <SchemaVersion>2.0</SchemaVersion>
-    <ProjectGuid>{EEC385BF-261C-4F5B-A602-D3ECDFC2AC30}</ProjectGuid>
-    <OutputType>Library</OutputType>
-    <AppDesignerFolder>Properties</AppDesignerFolder>
-    <RootNamespace>GT.Common</RootNamespace>
-    <AssemblyName>GTBase</AssemblyName>
-    <FileUpgradeFlags>
-    </FileUpgradeFlags>
-    <OldToolsVersion>2.0</OldToolsVersion>
-    <UpgradeBackupLocation>
-    </UpgradeBackupLocation>
-    <SignAssembly>true</SignAssembly>
-    <AssemblyOriginatorKeyFile>GTBase.snk</AssemblyOriginatorKeyFile>
-  </PropertyGroup>
-  <PropertyGroup Condition=" '$(Configuration)|$(Platform)' == 'Debug|AnyCPU' ">
-    <DebugSymbols>true</DebugSymbols>
-    <DebugType>full</DebugType>
-    <Optimize>false</Optimize>
-    <OutputPath>bin\Debug\</OutputPath>
-    <DefineConstants>DEBUG;TRACE</DefineConstants>
-    <ErrorReport>prompt</ErrorReport>
-    <WarningLevel>4</WarningLevel>
-    <DocumentationFile>bin\Debug\GTBase.XML</DocumentationFile>
-  </PropertyGroup>
-  <PropertyGroup Condition=" '$(Configuration)|$(Platform)' == 'Release|AnyCPU' ">
-    <DebugType>pdbonly</DebugType>
-    <Optimize>true</Optimize>
-    <OutputPath>bin\Release\</OutputPath>
-    <DefineConstants>TRACE</DefineConstants>
-    <ErrorReport>prompt</ErrorReport>
-    <WarningLevel>4</WarningLevel>
-  </PropertyGroup>
-  <ItemGroup>
-    <Reference Include="Common.Logging, Version=1.2.0.0, Culture=neutral, PublicKeyToken=af08829b84f0328e">
-      <SpecificVersion>False</SpecificVersion>
-      <HintPath>..\Common.Logging\bin\net\2.0\release\Common.Logging.dll</HintPath>
-    </Reference>
-    <Reference Include="System" />
-  </ItemGroup>
-  <ItemGroup>
-    <Compile Include="Bag.cs" />
-    <Compile Include="BitUtils.cs" />
-    <Compile Include="GMC\CompressedStream.cs" />
-    <Compile Include="GMC\HuffmanCompressor.cs" />
-    <Compile Include="GMC\TemplateBasedCompressor.cs" />
-    <Compile Include="GMC\GeneralMessageCompressor.cs" />
-    <Compile Include="GMC\GMCMarshaller.cs" />
-    <Compile Include="GMC\HuffmanEncodingTree.cs" />
-    <Compile Include="GMC\SkipCompressor.cs" />
-    <Compile Include="GMC\SuffixTrie.cs" />
-    <Compile Include="GMC\TrieCompressor.cs" />
-    <Compile Include="HPTimer.cs" />
-    <Compile Include="Net\ClientServer.cs" />
-<<<<<<< HEAD
-    <Compile Include="Net\Stats.cs" />
-=======
-    <Compile Include="Net\MillipedeBase.cs" />
->>>>>>> 84e9b499
-    <Compile Include="Statistics.cs" />
-    <Compile Include="Exceptions.cs" />
-    <Compile Include="Lifecycle.cs" />
-    <Compile Include="Net\Enums.cs" />
-    <Compile Include="Net\Marshalling.cs" />
-    <Compile Include="Net\Messages.cs" />
-    <Compile Include="Net\NetExceptions.cs" />
-    <Compile Include="Net\QoS.cs" />
-    <Compile Include="Net\TcpTransport.cs" />
-    <Compile Include="Net\Transports.cs" />
-    <Compile Include="Net\Tuples.cs" />
-    <Compile Include="Net\UdpTransport.cs" />
-    <Compile Include="Streams.cs" />
-    <Compile Include="Properties\AssemblyInfo.cs" />
-    <Compile Include="Utils.cs" />
-  </ItemGroup>
-  <ItemGroup>
-    <None Include="GTBase.snk" />
-  </ItemGroup>
-  <Import Project="$(MSBuildBinPath)\Microsoft.CSharp.targets" />
-  <!-- To modify your build process, add your task inside one of the targets below and uncomment it. 
-       Other similar extension points exist, see Microsoft.Common.targets.
-  <Target Name="BeforeBuild">
-  </Target>
-  <Target Name="AfterBuild">
-  </Target>
-  -->
-</Project>+﻿<Project DefaultTargets="Build" xmlns="http://schemas.microsoft.com/developer/msbuild/2003" ToolsVersion="3.5">
+  <PropertyGroup>
+    <Configuration Condition=" '$(Configuration)' == '' ">Debug</Configuration>
+    <Platform Condition=" '$(Platform)' == '' ">AnyCPU</Platform>
+    <ProductVersion>9.0.21022</ProductVersion>
+    <SchemaVersion>2.0</SchemaVersion>
+    <ProjectGuid>{EEC385BF-261C-4F5B-A602-D3ECDFC2AC30}</ProjectGuid>
+    <OutputType>Library</OutputType>
+    <AppDesignerFolder>Properties</AppDesignerFolder>
+    <RootNamespace>GT.Common</RootNamespace>
+    <AssemblyName>GTBase</AssemblyName>
+    <FileUpgradeFlags>
+    </FileUpgradeFlags>
+    <OldToolsVersion>2.0</OldToolsVersion>
+    <UpgradeBackupLocation>
+    </UpgradeBackupLocation>
+    <SignAssembly>true</SignAssembly>
+    <AssemblyOriginatorKeyFile>GTBase.snk</AssemblyOriginatorKeyFile>
+  </PropertyGroup>
+  <PropertyGroup Condition=" '$(Configuration)|$(Platform)' == 'Debug|AnyCPU' ">
+    <DebugSymbols>true</DebugSymbols>
+    <DebugType>full</DebugType>
+    <Optimize>false</Optimize>
+    <OutputPath>bin\Debug\</OutputPath>
+    <DefineConstants>DEBUG;TRACE</DefineConstants>
+    <ErrorReport>prompt</ErrorReport>
+    <WarningLevel>4</WarningLevel>
+    <DocumentationFile>bin\Debug\GTBase.XML</DocumentationFile>
+  </PropertyGroup>
+  <PropertyGroup Condition=" '$(Configuration)|$(Platform)' == 'Release|AnyCPU' ">
+    <DebugType>pdbonly</DebugType>
+    <Optimize>true</Optimize>
+    <OutputPath>bin\Release\</OutputPath>
+    <DefineConstants>TRACE</DefineConstants>
+    <ErrorReport>prompt</ErrorReport>
+    <WarningLevel>4</WarningLevel>
+  </PropertyGroup>
+  <ItemGroup>
+    <Reference Include="Common.Logging, Version=1.2.0.0, Culture=neutral, PublicKeyToken=af08829b84f0328e">
+      <SpecificVersion>False</SpecificVersion>
+      <HintPath>..\Common.Logging\bin\net\2.0\release\Common.Logging.dll</HintPath>
+    </Reference>
+    <Reference Include="System" />
+  </ItemGroup>
+  <ItemGroup>
+    <Compile Include="Bag.cs" />
+    <Compile Include="BitUtils.cs" />
+    <Compile Include="GMC\CompressedStream.cs" />
+    <Compile Include="GMC\HuffmanCompressor.cs" />
+    <Compile Include="GMC\TemplateBasedCompressor.cs" />
+    <Compile Include="GMC\GeneralMessageCompressor.cs" />
+    <Compile Include="GMC\GMCMarshaller.cs" />
+    <Compile Include="GMC\HuffmanEncodingTree.cs" />
+    <Compile Include="GMC\SkipCompressor.cs" />
+    <Compile Include="GMC\SuffixTrie.cs" />
+    <Compile Include="GMC\TrieCompressor.cs" />
+    <Compile Include="HPTimer.cs" />
+    <Compile Include="Net\ClientServer.cs" />
+    <Compile Include="Net\Stats.cs" />
+    <Compile Include="Net\MillipedeBase.cs" />
+    <Compile Include="Statistics.cs" />
+    <Compile Include="Exceptions.cs" />
+    <Compile Include="Lifecycle.cs" />
+    <Compile Include="Net\Enums.cs" />
+    <Compile Include="Net\Marshalling.cs" />
+    <Compile Include="Net\Messages.cs" />
+    <Compile Include="Net\NetExceptions.cs" />
+    <Compile Include="Net\QoS.cs" />
+    <Compile Include="Net\TcpTransport.cs" />
+    <Compile Include="Net\Transports.cs" />
+    <Compile Include="Net\Tuples.cs" />
+    <Compile Include="Net\UdpTransport.cs" />
+    <Compile Include="Streams.cs" />
+    <Compile Include="Properties\AssemblyInfo.cs" />
+    <Compile Include="Utils.cs" />
+  </ItemGroup>
+  <ItemGroup>
+    <None Include="GTBase.snk" />
+  </ItemGroup>
+  <Import Project="$(MSBuildBinPath)\Microsoft.CSharp.targets" />
+  <!-- To modify your build process, add your task inside one of the targets below and uncomment it. 
+       Other similar extension points exist, see Microsoft.Common.targets.
+  <Target Name="BeforeBuild">
+  </Target>
+  <Target Name="AfterBuild">
+  </Target>
+  -->
+</Project>