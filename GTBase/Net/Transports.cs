--- conflicted
+++ resolved
@@ -1,150 +1,147 @@
-using System;
-using System.Diagnostics;
-using System.Collections.Generic;
-using System.IO;
-using System.Net.Sockets;
-using GT.Utils;
-
-namespace GT.Net
-{
-
-    public delegate void PacketHandler(byte[] buffer, int offset, int count, ITransport transport);
-
-    /// <remarks>
-    /// Represents a connection to either a server or a client.
-    /// Errors should be notified by throwing an instanceof TransportError.
-    /// Should the transport have been cleanly shutdown by the remote side, then
-    /// throw a TransportDecomissionedException.
-    /// </remarks>
-    public interface ITransport : ITransportDeliveryCharacteristics, IDisposable
-    {
-        /// <summary>
-        /// A simple identifier for this transport.  This name should uniquely identify this
-        /// transport.
-        /// </summary>
-        string Name { get; }
-
-        /// <summary>
-        /// Is this instance active?
-        /// </summary>
-        bool Active { get; }
-
-        /// <summary>
-        /// How many packets are backlogged waiting to be sent?
-        /// </summary>
-        uint Backlog { get; }
-
-        event PacketHandler PacketReceivedEvent;
-        event PacketHandler PacketSentEvent;
-
-        /// <summary>
-        /// A set of tags describing the capabilities of the transport and of expectations/capabilities
-        /// of the users of this transport.
-        /// </summary>
-        IDictionary<string,string> Capabilities { get; }
-
-        /// <summary>
-        /// Send the given message to the server.
-        /// </summary>
-        /// <param name="packet">the packet of message(s) to send</param>
-        /// <param name="offset">the offset into the packet to send</param>
-        /// <param name="count">the number of bytes within the packet to send</param>
-        /// <exception cref="TransportError">thrown on a fatal transport error.</exception>
-        void SendPacket(byte[] packet, int offset, int count);
-
-        /// <summary>
-        /// Send the given message to the server.  The stream is sent <b>from the stream's current 
-        /// position</b> to the end of the stream.  <b>It is not sent from position 0.</b></b>
-        /// </summary>
-        /// <param name="stream">the stream encoding the packet</param>
-        /// <exception cref="TransportError">thrown on a fatal transport error.</exception>
-        void SendPacket(Stream stream);
-
-        /// <summary>
-        /// Get a suitable stream for the transport.
-        /// </summary>
-        Stream GetPacketStream();
-
-        /// <exception cref="TransportError">thrown on a fatal transport error.</exception>
-        void Update();
-
-        int MaximumPacketSize { get; }
-    }
-
-    public abstract class BaseTransport : ITransport
-    {
-        private Dictionary<string, string> capabilities = new Dictionary<string, string>();
-        public event PacketHandler PacketReceivedEvent;
-        public event PacketHandler PacketSentEvent;
-        public abstract string Name { get; }
-        public abstract uint Backlog { get; }
-        public abstract bool Active { get; }
-
-        virtual public void Dispose() { /* empty implementation */ }
-
-        #region Transport Characteristics
-
-        public abstract Reliability Reliability { get; }
-        public abstract Ordering Ordering { get; }
-        public abstract int MaximumPacketSize { get; }
-
-        /// <summary>The average amount of latency between this server 
-        /// and the client (in milliseconds).</summary>
-        protected float delay = 20f;
-        protected float delayMemory = 0.95f;
-        protected StatisticalMoments delayStats = new StatisticalMoments();
-
-        public virtual float Delay
-        {
-            get { return delay; }
-            set {
-                delayStats.Accumulate(value);
-                Debug.Assert(delayMemory >= 0f && delayMemory <= 1.0f);
-                delay = delayMemory * delay + (1f - delayMemory) * value; 
-            }
-        }
-
-        #endregion
-
-        public IDictionary<string, string> Capabilities
-        {
-            get { return capabilities; }
-        }
-
-        public abstract void SendPacket(byte[] packet, int offset, int count);
-        public abstract void SendPacket(Stream packetStream);
-
-        protected int PacketHeaderSize = 0;
-        protected int AveragePacketSize = 64; // guestimate on avg packet size
-
-        virtual public Stream GetPacketStream()
-        {
-            MemoryStream ms = new MemoryStream(PacketHeaderSize + AveragePacketSize);
-            ms.Write(new byte[PacketHeaderSize], 0, PacketHeaderSize);
-            return ms;
-        }
-
-        public abstract void Update();
-
-        protected void NotifyPacketReceived(byte[] buffer, int offset, int count)
-        {
-<<<<<<< HEAD
-=======
-            // DebugUtils.DumpMessage(this.ToString() + " notifying of received message", buffer, offset, count);
->>>>>>> e5d14109
-            if (PacketReceivedEvent == null)
-            {
-                Debug.WriteLine(DateTime.Now + " WARNING: transport has nobody to receive incoming messages!");
-                return;
-            }
-            PacketReceivedEvent(buffer, offset, count, this);
-        }
-
-        protected void NotifyPacketSent(byte[] buffer, int offset, int count)
-        {
-            if (PacketSentEvent == null) { return; }
-            PacketSentEvent(buffer, offset, count, this);
-        }
-
-    }
-}
+using System;
+using System.Diagnostics;
+using System.Collections.Generic;
+using System.IO;
+using System.Net.Sockets;
+using GT.Utils;
+
+namespace GT.Net
+{
+
+    public delegate void PacketHandler(byte[] buffer, int offset, int count, ITransport transport);
+
+    /// <remarks>
+    /// Represents a connection to either a server or a client.
+    /// Errors should be notified by throwing an instanceof TransportError.
+    /// Should the transport have been cleanly shutdown by the remote side, then
+    /// throw a TransportDecomissionedException.
+    /// </remarks>
+    public interface ITransport : ITransportDeliveryCharacteristics, IDisposable
+    {
+        /// <summary>
+        /// A simple identifier for this transport.  This name should uniquely identify this
+        /// transport.
+        /// </summary>
+        string Name { get; }
+
+        /// <summary>
+        /// Is this instance active?
+        /// </summary>
+        bool Active { get; }
+
+        /// <summary>
+        /// How many packets are backlogged waiting to be sent?
+        /// </summary>
+        uint Backlog { get; }
+
+        event PacketHandler PacketReceivedEvent;
+        event PacketHandler PacketSentEvent;
+
+        /// <summary>
+        /// A set of tags describing the capabilities of the transport and of expectations/capabilities
+        /// of the users of this transport.
+        /// </summary>
+        IDictionary<string,string> Capabilities { get; }
+
+        /// <summary>
+        /// Send the given message to the server.
+        /// </summary>
+        /// <param name="packet">the packet of message(s) to send</param>
+        /// <param name="offset">the offset into the packet to send</param>
+        /// <param name="count">the number of bytes within the packet to send</param>
+        /// <exception cref="TransportError">thrown on a fatal transport error.</exception>
+        void SendPacket(byte[] packet, int offset, int count);
+
+        /// <summary>
+        /// Send the given message to the server.  The stream is sent <b>from the stream's current 
+        /// position</b> to the end of the stream.  <b>It is not sent from position 0.</b></b>
+        /// </summary>
+        /// <param name="stream">the stream encoding the packet</param>
+        /// <exception cref="TransportError">thrown on a fatal transport error.</exception>
+        void SendPacket(Stream stream);
+
+        /// <summary>
+        /// Get a suitable stream for the transport.
+        /// </summary>
+        Stream GetPacketStream();
+
+        /// <exception cref="TransportError">thrown on a fatal transport error.</exception>
+        void Update();
+
+        int MaximumPacketSize { get; }
+    }
+
+    public abstract class BaseTransport : ITransport
+    {
+        private Dictionary<string, string> capabilities = new Dictionary<string, string>();
+        public event PacketHandler PacketReceivedEvent;
+        public event PacketHandler PacketSentEvent;
+        public abstract string Name { get; }
+        public abstract uint Backlog { get; }
+        public abstract bool Active { get; }
+
+        virtual public void Dispose() { /* empty implementation */ }
+
+        #region Transport Characteristics
+
+        public abstract Reliability Reliability { get; }
+        public abstract Ordering Ordering { get; }
+        public abstract int MaximumPacketSize { get; }
+
+        /// <summary>The average amount of latency between this server 
+        /// and the client (in milliseconds).</summary>
+        protected float delay = 20f;
+        protected float delayMemory = 0.95f;
+        protected StatisticalMoments delayStats = new StatisticalMoments();
+
+        public virtual float Delay
+        {
+            get { return delay; }
+            set {
+                delayStats.Accumulate(value);
+                Debug.Assert(delayMemory >= 0f && delayMemory <= 1.0f);
+                delay = delayMemory * delay + (1f - delayMemory) * value; 
+            }
+        }
+
+        #endregion
+
+        public IDictionary<string, string> Capabilities
+        {
+            get { return capabilities; }
+        }
+
+        public abstract void SendPacket(byte[] packet, int offset, int count);
+        public abstract void SendPacket(Stream packetStream);
+
+        protected int PacketHeaderSize = 0;
+        protected int AveragePacketSize = 64; // guestimate on avg packet size
+
+        virtual public Stream GetPacketStream()
+        {
+            MemoryStream ms = new MemoryStream(PacketHeaderSize + AveragePacketSize);
+            ms.Write(new byte[PacketHeaderSize], 0, PacketHeaderSize);
+            return ms;
+        }
+
+        public abstract void Update();
+
+        protected void NotifyPacketReceived(byte[] buffer, int offset, int count)
+        {
+            // DebugUtils.DumpMessage(this.ToString() + " notifying of received message", buffer, offset, count);
+            if (PacketReceivedEvent == null)
+            {
+                Debug.WriteLine(DateTime.Now + " WARNING: transport has nobody to receive incoming messages!");
+                return;
+            }
+            PacketReceivedEvent(buffer, offset, count, this);
+        }
+
+        protected void NotifyPacketSent(byte[] buffer, int offset, int count)
+        {
+            if (PacketSentEvent == null) { return; }
+            PacketSentEvent(buffer, offset, count, this);
+        }
+
+    }
+}