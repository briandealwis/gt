<!DOCTYPE HTML PUBLIC "-//W3C//DTD HTML 4.01//EN"
     "http://www.w3.org/TR/html4/strict.dtd">
<HTML>
<HEAD>
<TITLE>GT 2.0: The Groupware Toolkit</TITLE>
<META HTTP-EQUIV="Content-Type" CONTENT="text/html; charset=iso-8859-1">
<LINK REL="made" HREF="http://www.cs.ubc.ca/~bsd/">
<<<<<<< HEAD
=======
<LINK REL="stylesheet" HREF="style.css" TYPE="text/css">
>>>>>>> e5d14109
<STYLE type="text/css">
dl dt { float:left; clear:left; margin-left:1em; margin-right:1em; font-weight:bold; }
dt:after { content: ':'; }
dl dd { margin-left:2.5em; }
</STYLE>

</HEAD>

<BODY>
<H1>GT 2.0: The Groupware Toolkit</H1>

<P>The GT library is a groupware toolkit with two goals: to simplify
the development of real-time distributed groupware, and to improve
the performance of distributed applications.  The toolkit makes it
simple to build groupware by taking care of networking and by
providing several high-level programming abstractions to deal with
communication and distributed data.  It is designed to speed the
development of simple groupware applications by allowing developers
to create distributed systems without the need to program lower-level
networking code.</P>

<P>This distribution includes the GT source code, prebuilt binaries,
and several demonstration programs.  The demonstration clients use
a simple broadcasting server called the <TT>ClientRepeater</TT>.</P>

<<<<<<< HEAD
<P>GT is made available under the Lesser Gnu Public License (LGPL).
=======
<P>GT is made available under the GNU Lesser General Public License (LGPL).
>>>>>>> e5d14109
A copy of this license is included in the distribution as
<TT>LICENSE</TT>.</P>


<H2>Requirements</H2>
<UL>
<LI> GT has been developed against .NET 2.0.  Unfortunately
    the MSI installers seem to require .NET 3.5, due to GT being
    developed on VisualStudio 2008.  The actual DLLs are 2.0
    however.</LI>
<LI> We recommend you use a minimum of VS2005 SP1 for your own
    development -- there are reports that the VS2005 pre-SP1 installation
    may have some faulty networking code.</LI>
</UL>

<H2>Programming Model</H2>

<P>GT maintains a strong separation of clients and servers. Although
peer-to-peer systems can be implemented by having a node maintain both a
client and a server, this has not been GT's focus.</P>

<P>GT exports a notion of communicating across a set of typed channels.
Channels are typed to simplify sending structured information, such as
strings, bytes, objects, or session messages. There may be up to 255
different channels of each type. Each bit of structured information is
sent across as a message.</P>

<P>GT is designed to be non-blocking and, ideally, single-threaded.
Applications are required to periodically poll by calling the Update()
method on their GT interface (e.g., Client.Update() or Server.Update()).
Events are signalled through .NET events. Applications are responsible
for implementing equivalent blocking semantics when required.</P>

<H2>Architectural Overview</H2>

<P>GT is structured as a three-level architecture. At the top level is the
application level API, represented as instances of
<TT>GT.Net.Client</TT> and
<TT>GT.Net.Server</TT>.  Clients and servers export different
interfaces for handling messages.  These interfaces are nominally
connectionless.  At the middle level are <EM>connexions</EM> and
<EM>marshallers</EM>.  Connexions serve as an aggregation of the
different resources that can be used to communicate with a particular
endpoint; connexions are represented as instances of <TT>IConnexion</TT>.
Clients and servers use <EM>marshallers</EM> to convert messages
into a form suitable to be communicated across a network; marshallers
are represented as instances of <TT>GT.Net.IMarshaller</TT>.
At the lowest level are <EM>transports</EM> which serve to communicate
bundles of bytes to an endpoint using some network protocol; these
transports are represented as instances of <TT>ITransport</TT>.</P>

<P>GT supports communicating across a variety of networking mechanisms,
such as TCP and UDP. Applications can provide minimum delivery
requirements for particular channels and for individual messages, such
as whether a message must be sent across a networking mechanism with
guaranteed delivery, or particular ordering requirements. These
requirements are used to select a particular transport instance that
meet those requirements.</P>

<P>Both clients and servers are built using a configuration object,
<TT>GT.Net.ClientConfiguration</TT> for the client and
<TT>GT.Net.ServerConfiguration</TT> for the server. Sample
configurations are provided in <TT>GT.Net.DefaultClientConfiguration</TT>
and <TT>GT.Net.DefaultServerConfiguration</TT>; these configurations
are intended to serve only as examples and may change between
releases.  The examples should be copied and adapted for your
particular application needs.</P>

<H3>The GT Client</H3>

<P>A client encapsulates the communication to different servers. Clients
export a channel as a typed stream. We currently support 4 types of
streams: strings (<TT>IStringStream</TT>), binary arrays
(<TT>IBinaryStream</TT>), objects
(<TT>IObjectStream</TT>), and session events (<TT>ISessionStream</TT>).
GT also supports tuple streams, which provide automatically updating
structures.</P>

<P>The main interface to GT Client is through instances of the
<TT>GT.Net.Client</TT> class and the various stream instances.</P>

<P>Channels have quality-of-services requirements, described using a
<TT>ChannelDeliveryRequirements</TT> object. These QoS requirements are used to
find an appropriate transport able to meet those requirements. These QoS
requirements may be overridden on a per-message basis using a
<TT>MessageDeliveryRequirements</TT> object. Care must be taken for
requirements specifying an aggregation level of
<TT>MessageAggregation.Aggregatable</TT>: the user is responsible for
periodically flushing the channel manually.  These messages will be
flushed by the periodic client/server ping, though this is usually
scheduled to occur once every 10 seconds</P>


<H3>The GT Server</H3>

<P>Servers provide a more event-driven interface. As servers must scale to
multiple clients, they are generally required to be more performant.</P>

<H3>GT Marshallers</H3>

<P>Marshallers have the responsibility of breaking object graphs into
bytes, forms that can be transported across a network connection or
written and read from disk. As multiple messages may be bundled together
into a transport-level packet, a marshaller is responsible for placing
message boundaries. This typically means that the marshaller should
either write an explicit end-of-message indicator or tack a prefix to
the content with a message length.</P>

<P>GT provides a standard object marshaller that uses the .NET
Serialization. There are two variants of the marshaller.  The first
variant is a lightweight marshaller
(<TT>LightweightDotNetSerializingMarshaller</TT>) that unmarshals
only system-level messages, and leaves all application messages
received as uninterpreted bytes; this is helpful for servers such
as the ClientRepeater by avoiding any unnecessary latency by dropping
all but the most basic functionality.  The heavier-weight marshaller
(<TT>DotNetSerializingMarshaller</TT>) uses the .NET serialization
facilities.</P>

<P>We have also provided a proof-of-concept implementation of the
<EM>general message compressor</EM>, an adaptively compressing
marshaller that is well suited to marshalling data with repetitive
structure between messages.  This scheme is described in:</P>
<BLOCKQUOTE>
    C Gutwin, C Fedak, M Watson, J Dyck, T Bell (2006).  Improving
    network efficiency in real-time groupware with general message
    compression.  In Proc of the Conf on Computer
    Supported Cooperative Work (CSCW), 119--128.
    (<A HREF="http://dx.doi.org/10.1145/1180875.1180894">doi:10.1145/1180875.1180894</A>,
    <A HREF="http://hci.usask.ca/publications/2006/compression.pdf">pdf</A>)
</BLOCKQUOTE>
<P>Although GMC is fully functional, it is currently only supported
across reliable and ordered transports.</P>

<P>GT Marshallers should never produce 0-byte messages. Marshallers should
throw a <TT>GT.Net.MarshallingException</TT> exception on error.</P>

<H3>GT Transports</H3>

<P>Transports are responsible for carrying a set of bytes, called a
<TT>Packet</TT>, to some remote endpoint. Transports describe their
transportation characteristics which are used to match against a
channel or message's required QoS requirements.</P>

<P>GT Transports should throw a <TT>GT.Net.TransportError</TT> when
requested to send a 0-byte message.</P>

<H3>Communicating Errors and Exceptions</H3>

<P>GT uses both exceptions and an error event mechanism to communicate
errors as they occur. There are several situations where errors may
occur:</P>
<UL>
<LI> Errors due to GT programming errors</LI>
<LI> Errors due to application programming errors</LI>
<LI> Errors due to application violation of GT calling conventions
    and APIs</LI>
<LI> Errors due to resource issues (i.e., all the above, but on the
    remote side)</LI>
<LI> Errors due to network problems.</LI>
</UL>
<P>GT will raise exceptions on API violations or truly exceptional
occurrences. Otherwise exceptions and errors are reported using the
error event mechanism.</P>

<P>The exceptions currently defined are:</P>
<DL>
<DT>System.ArgumentException, System.ArgumentNullException</DT>
<DD>Thrown with invalid arguments</DD>

<DT>GT.ContractViolation</DT>
<DD>Thrown when documented conventions/contracts/constraints are
    violated; these are situations where there aren't particular
    problems with arguments to a method</DD>

<DT>GT.InvalidStateException</DT>
<DD>Thrown when a component is used when in an
    invalid state (i.e., it has been stopped or disposed)</DD>

<DT>GT.Net.MarshallingException</DT>
<DD>Thrown when an error occurs during marshalling / unmarshalling</DD>

<DT>GT.Net.TransportError</DT>
<DD>Thrown when an error has occurred when communicating across a
    particular transport</DD>

<DT>GT.Net.CannotConnectException</DT>
<DD>Thrown when there was a problem connecting to a remote endpoint.
    Raised only when connecting, such as when getting a stream.</DD>

<DT>GT.Net.CannotSendMessagesError</DT>
<DD>Thrown when a set of messages could not be sent for
    various reasons. This is a composite exception.  The exception
    contains the set of messages that could not be sent; the handler
    can decide whether to re-send the messages.</DD>

<DT>GT.Net.NoMatchingTransport</DT>
<DD>Thrown when there is no transport that meets the
    message/channel delivery requirements</DD>

</DL>

<P>All GT exceptions and error events have an assessment as to their
severity:</P>

<DL>
<DT>Fatal</DT>
<DD>an error has occurred such that GT cannot continue in its operation.</DD>

<DT>Error</DT>
<DD>an error has occurred; the application will likely be able to
    continue, but GT functionality may be significantly limited.</DD>

<DT>Warning</DT>
<DD>an error has occurred such that GT is able to continue, but the
    application's functionality may be compromised</DD>

<DT>Information</DT>
<DD>a problem has occurred but has been dealt with; the error
    is being reported purely for information</DD>
</DL>
<P>Errors/exceptions reported using the error event mechanism are notified
using an <TT>ErrorSummary</TT> object. The <TT>ErrorSummary</TT> provides:</P>
<UL>
<LI> a descriptive summary code (a SummaryErrorCode, described
    below);</LI>
<LI> a descriptive message as to the cause and implications of the error,
    hopefully suitable for displaying to the user;</LI>
<LI> the severity of the error (which may be different from the severity of
    the underlying exception);</LI>
<LI> the context of the error, such as exception that was raised, if
    available.</LI>
</UL>
<P>There are currently 5 different forms of a SummaryErrorCode which
represent the implications of the error:</P>
<DL>
<DT>UserException</DT>
<DD>there was an exception trapped when running application-provided
    code (e.g., thrown from an event listener);</DD>

<DT>RemoteUnavailable</DT>
<DD>the remote system could not be contacted;</DD>

<DT>MessagesCannotBeSent</DT>
<DD>there were message(s) that could not be sent; these messages
    have been dequeued and are available in the exception;</DD>

<DT>InvalidIncomingMessage</DT>
<DD>there was an error unmarshalling a message from
    an incoming connection;</DD>

<DT>TransportBacklogged</DT>
<DD>a transport has too much information awaiting; the data has been
    queued for later transmission, but may be significantly delayed.</DD>

</DL>

<H2>Reporting Feedback, Problems, and Requesting Help</H2>

We're interested in hearing about your experiences with GT! 
Feel free to send feedback, criticisms, and questions to both
Brian de&nbsp;Alwis
(<A HREF="mailto:brian.de.alwis@usask.ca">brian.de.alwis@usask.ca</A>)
and Carl Gutwin
(<A HREF="mailto:gutwin@cs.usask.ca">gutwin@cs.usask.ca</A>).
Please report any problems, etc. through the 
<A HREF="https://papyrus.usask.ca/trac/gt/">GT Trac</A> at:</P>
<BLOCKQUOTE>
    <TT><A HREF="https://papyrus.usask.ca/trac/gt/">https://papyrus.usask.ca/trac/gt/</A></TT>
</BLOCKQUOTE>
<P>The Trac also hosts a list of
<A HREF="https://papyrus.usask.ca/trac/gt/wiki/FrequentlyAskedQuestions">Frequently
Asked Questions</A>.</P>

</BODY>
</HTML><|MERGE_RESOLUTION|>--- conflicted
+++ resolved
@@ -5,10 +5,6 @@
 <TITLE>GT 2.0: The Groupware Toolkit</TITLE>
 <META HTTP-EQUIV="Content-Type" CONTENT="text/html; charset=iso-8859-1">
 <LINK REL="made" HREF="http://www.cs.ubc.ca/~bsd/">
-<<<<<<< HEAD
-=======
-<LINK REL="stylesheet" HREF="style.css" TYPE="text/css">
->>>>>>> e5d14109
 <STYLE type="text/css">
 dl dt { float:left; clear:left; margin-left:1em; margin-right:1em; font-weight:bold; }
 dt:after { content: ':'; }
@@ -34,11 +30,7 @@
 and several demonstration programs.  The demonstration clients use
 a simple broadcasting server called the <TT>ClientRepeater</TT>.</P>
 
-<<<<<<< HEAD
-<P>GT is made available under the Lesser Gnu Public License (LGPL).
-=======
 <P>GT is made available under the GNU Lesser General Public License (LGPL).
->>>>>>> e5d14109
 A copy of this license is included in the distribution as
 <TT>LICENSE</TT>.</P>
 
